pub(crate) mod communication_interface;

pub use communication_interface::CommunicationInterface;

<<<<<<< HEAD
use crate::DebugProbeError;
use crate::{architecture::arm::communication_interface::Initialized, error};
use crate::{
    architecture::{
        arm::core::CortexState, riscv::communication_interface::RiscvCommunicationInterface,
    },
    Error, Memory, MemoryInterface,
=======
use crate::architecture::{
    arm::core::CortexState, riscv::communication_interface::RiscvCommunicationInterface,
>>>>>>> 32cca7da
};
use crate::config::CoreType;
use crate::{error, DebugProbeError, Error, Memory, MemoryInterface};
use anyhow::{anyhow, Result};
use std::time::Duration;

pub trait CoreRegister: Clone + From<u32> + Into<u32> + Sized + std::fmt::Debug {
    const ADDRESS: u32;
    const NAME: &'static str;
}

#[derive(Debug, Copy, Clone, PartialEq, Eq, Hash)]
pub struct CoreRegisterAddress(pub u16);

impl From<CoreRegisterAddress> for u32 {
    fn from(value: CoreRegisterAddress) -> Self {
        u32::from(value.0)
    }
}

impl From<u16> for CoreRegisterAddress {
    fn from(value: u16) -> Self {
        CoreRegisterAddress(value)
    }
}
#[derive(Debug, Clone)]
pub struct CoreInformation {
    pub pc: u32,
}

#[derive(Debug, Clone)]
pub struct RegisterDescription {
    pub(crate) name: &'static str,
    pub(crate) kind: RegisterKind,
    pub(crate) address: CoreRegisterAddress,
}

impl RegisterDescription {
    pub fn name(&self) -> &'static str {
        self.name
    }
}

impl From<RegisterDescription> for CoreRegisterAddress {
    fn from(description: RegisterDescription) -> CoreRegisterAddress {
        description.address
    }
}

impl From<&RegisterDescription> for CoreRegisterAddress {
    fn from(description: &RegisterDescription) -> CoreRegisterAddress {
        description.address
    }
}

#[derive(Debug, Clone, Copy)]
pub(crate) enum RegisterKind {
    General,
    PC,
}

/// Register description for a core.

#[derive(Debug)]
pub struct RegisterFile {
    pub(crate) platform_registers: &'static [RegisterDescription],

    pub(crate) program_counter: &'static RegisterDescription,

    pub(crate) stack_pointer: &'static RegisterDescription,

    pub(crate) return_address: &'static RegisterDescription,

    pub(crate) argument_registers: &'static [RegisterDescription],
    pub(crate) result_registers: &'static [RegisterDescription],
}

impl RegisterFile {
    pub fn registers(&self) -> impl Iterator<Item = &RegisterDescription> {
        self.platform_registers.iter()
    }

    pub fn program_counter(&self) -> &RegisterDescription {
        &self.program_counter
    }

    pub fn stack_pointer(&self) -> &RegisterDescription {
        &self.stack_pointer
    }

    pub fn return_address(&self) -> &RegisterDescription {
        &self.return_address
    }

    pub fn argument_register(&self, index: usize) -> &RegisterDescription {
        &self.argument_registers[index]
    }

    pub fn get_argument_register(&self, index: usize) -> Option<&RegisterDescription> {
        self.argument_registers.get(index)
    }

    pub fn result_register(&self, index: usize) -> &RegisterDescription {
        &self.result_registers[index]
    }

    pub fn get_result_register(&self, index: usize) -> Option<&RegisterDescription> {
        self.result_registers.get(index)
    }

    pub fn platform_register(&self, index: usize) -> &RegisterDescription {
        &self.platform_registers[index]
    }

    pub fn get_platform_register(&self, index: usize) -> Option<&RegisterDescription> {
        self.platform_registers.get(index)
    }
}

pub trait CoreInterface: MemoryInterface {
    /// Wait until the core is halted. If the core does not halt on its own,
    /// a [DebugProbeError::Timeout] error will be returned.
    fn wait_for_core_halted(&mut self, timeout: Duration) -> Result<(), error::Error>;

    /// Check if the core is halted. If the core does not halt on its own,
    /// a [DebugProbeError::Timeout] error will be returned.
    fn core_halted(&mut self) -> Result<bool, error::Error>;

    fn status(&mut self) -> Result<CoreStatus, error::Error>;

    /// Try to halt the core. This function ensures the core is actually halted, and
    /// returns a [DebugProbeError::Timeout] otherwise.
    fn halt(&mut self, timeout: Duration) -> Result<CoreInformation, error::Error>;

    fn run(&mut self) -> Result<(), error::Error>;

    /// Reset the core, and then continue to execute instructions. If the core
    /// should be halted after reset, use the [`reset_and_halt`] function.
    ///
    /// [`reset_and_halt`]: Core::reset_and_halt
    fn reset(&mut self) -> Result<(), error::Error>;

    /// Reset the core, and then immediately halt. To continue execution after
    /// reset, use the [`reset`] function.
    ///
    /// [`reset`]: Core::reset
    fn reset_and_halt(&mut self, timeout: Duration) -> Result<CoreInformation, error::Error>;

    /// Steps one instruction and then enters halted state again.
    fn step(&mut self) -> Result<CoreInformation, error::Error>;

    fn read_core_reg(&mut self, address: CoreRegisterAddress) -> Result<u32, error::Error>;

    fn write_core_reg(&mut self, address: CoreRegisterAddress, value: u32) -> Result<()>;

    fn get_available_breakpoint_units(&mut self) -> Result<u32, error::Error>;

    fn enable_breakpoints(&mut self, state: bool) -> Result<(), error::Error>;

    fn set_breakpoint(&mut self, bp_unit_index: usize, addr: u32) -> Result<(), error::Error>;

    fn clear_breakpoint(&mut self, unit_index: usize) -> Result<(), error::Error>;

    fn registers(&self) -> &'static RegisterFile;

    fn hw_breakpoints_enabled(&self) -> bool;

    /// Get the `Architecture` of the Core.
    fn architecture(&self) -> Architecture;
}

impl<'probe> MemoryInterface for Core<'probe> {
    fn read_word_32(&mut self, address: u32) -> Result<u32, Error> {
        self.inner.read_word_32(address)
    }

    fn read_word_8(&mut self, address: u32) -> Result<u8, Error> {
        self.inner.read_word_8(address)
    }

    fn read_32(&mut self, address: u32, data: &mut [u32]) -> Result<(), Error> {
        self.inner.read_32(address, data)
    }

    fn read_8(&mut self, address: u32, data: &mut [u8]) -> Result<(), Error> {
        self.inner.read_8(address, data)
    }

    fn write_word_32(&mut self, addr: u32, data: u32) -> Result<(), Error> {
        self.inner.write_word_32(addr, data)
    }

    fn write_word_8(&mut self, addr: u32, data: u8) -> Result<(), Error> {
        self.inner.write_word_8(addr, data)
    }

    fn write_32(&mut self, addr: u32, data: &[u32]) -> Result<(), Error> {
        self.inner.write_32(addr, data)
    }

    fn write_8(&mut self, addr: u32, data: &[u8]) -> Result<(), Error> {
        self.inner.write_8(addr, data)
    }

    fn flush(&mut self) -> Result<(), Error> {
        self.inner.flush()
    }

    fn get_arm_interface(
        &mut self,
    ) -> Result<&mut crate::architecture::arm::ArmCommunicationInterface<Initialized>, Error> {
        todo!()
    }
}

<<<<<<< HEAD
#[derive(Copy, Clone)]
pub enum CoreType {
    M3,
    M4,
    M33,
    M0,
    M7,
    Riscv,
}

impl CoreType {
    pub(crate) fn from_string(name: impl AsRef<str>) -> Option<Self> {
        match &name.as_ref().to_ascii_lowercase()[..] {
            "m0" => Some(CoreType::M0),
            "m4" => Some(CoreType::M4),
            "m3" => Some(CoreType::M3),
            "m33" => Some(CoreType::M33),
            "riscv" => Some(CoreType::Riscv),
            "m7" => Some(CoreType::M7),
            _ => None,
        }
    }

    pub(crate) fn from(value: &SpecificCoreState) -> Self {
        match value {
            SpecificCoreState::M0(_) => CoreType::M0,
            SpecificCoreState::M3(_) => CoreType::M3,
            SpecificCoreState::M33(_) => CoreType::M33,
            SpecificCoreState::M4(_) => CoreType::M4,
            SpecificCoreState::M7(_) => CoreType::M7,
            SpecificCoreState::Riscv => CoreType::Riscv,
        }
    }
    pub(crate) fn architecture(&self) -> Architecture {
        match self {
            CoreType::M0 => Architecture::Arm,
            CoreType::M3 => Architecture::Arm,
            CoreType::M33 => Architecture::Arm,
            CoreType::M4 => Architecture::Arm,
            CoreType::M7 => Architecture::Arm,
            CoreType::Riscv => Architecture::Riscv,
        }
    }
}

=======
>>>>>>> 32cca7da
#[derive(Debug)]
pub struct CoreState {
    id: usize,
    breakpoints: Vec<Breakpoint>,
}

impl CoreState {
    pub fn new(id: usize) -> Self {
        Self {
            id,
            breakpoints: vec![],
        }
    }
}

#[derive(Debug)]
pub enum SpecificCoreState {
    M3(CortexState),
    M4(CortexState),
    M33(CortexState),
    M0(CortexState),
    M7(CortexState),
    Riscv,
}

impl SpecificCoreState {
    pub(crate) fn from_core_type(typ: CoreType) -> Self {
        match typ {
            CoreType::M0 => SpecificCoreState::M0(CortexState::new()),
            CoreType::M3 => SpecificCoreState::M3(CortexState::new()),
            CoreType::M33 => SpecificCoreState::M33(CortexState::new()),
            CoreType::M4 => SpecificCoreState::M4(CortexState::new()),
            CoreType::M7 => SpecificCoreState::M7(CortexState::new()),
            CoreType::Riscv => SpecificCoreState::Riscv,
        }
    }

    pub(crate) fn core_type(&self) -> CoreType {
        match self {
            SpecificCoreState::M0(_) => CoreType::M0,
            SpecificCoreState::M3(_) => CoreType::M3,
            SpecificCoreState::M33(_) => CoreType::M33,
            SpecificCoreState::M4(_) => CoreType::M4,
            SpecificCoreState::M7(_) => CoreType::M7,
            SpecificCoreState::Riscv => CoreType::Riscv,
        }
    }

    pub(crate) fn attach_arm<'probe>(
        &'probe mut self,
        state: &'probe mut CoreState,
        memory: Memory<'probe>,
    ) -> Result<Core<'probe>, Error> {
        Ok(match self {
            // TODO: Change this once the new archtecture structure for ARM hits.
            // Cortex-M3, M4 and M7 use the Armv7[E]-M architecture and are
            // identical for our purposes.
            SpecificCoreState::M3(s) | SpecificCoreState::M4(s) | SpecificCoreState::M7(s) => {
                Core::new(crate::architecture::arm::m4::M4::new(memory, s)?, state)
            }
            SpecificCoreState::M33(s) => {
                Core::new(crate::architecture::arm::m33::M33::new(memory, s)?, state)
            }
            SpecificCoreState::M0(s) => {
                Core::new(crate::architecture::arm::m0::M0::new(memory, s)?, state)
            }
            _ => {
                return Err(Error::UnableToOpenProbe(
                    "Core architecture and Probe mismatch.",
                ))
            }
        })
    }

    pub fn attach_riscv<'probe>(
        &self,
        state: &'probe mut CoreState,
        interface: &'probe mut RiscvCommunicationInterface,
    ) -> Result<Core<'probe>, Error> {
        Ok(match self {
            SpecificCoreState::Riscv => {
                Core::new(crate::architecture::riscv::Riscv32::new(interface), state)
            }
            _ => {
                return Err(Error::UnableToOpenProbe(
                    "Core architecture and Probe mismatch.",
                ))
            }
        })
    }
}

pub struct Core<'probe> {
    inner: Box<dyn CoreInterface + 'probe>,
    state: &'probe mut CoreState,
}

impl<'probe> Core<'probe> {
    pub fn new(core: impl CoreInterface + 'probe, state: &'probe mut CoreState) -> Core<'probe> {
        Self {
            inner: Box::new(core),
            state,
        }
    }

    pub fn create_state(id: usize) -> CoreState {
        CoreState::new(id)
    }

    pub fn id(&self) -> usize {
        self.state.id
    }

    /// Wait until the core is halted. If the core does not halt on its own,
    /// a [DebugProbeError::Timeout] error will be returned.
    pub fn wait_for_core_halted(&mut self, timeout: Duration) -> Result<(), error::Error> {
        self.inner.wait_for_core_halted(timeout)
    }

    /// Check if the core is halted. If the core does not halt on its own,
    /// a [DebugProbeError::Timeout] error will be returned.
    pub fn core_halted(&mut self) -> Result<bool, error::Error> {
        self.inner.core_halted()
    }

    /// Try to halt the core. This function ensures the core is actually halted, and
    /// returns a [DebugProbeError::Timeout] otherwise.
    pub fn halt(&mut self, timeout: Duration) -> Result<CoreInformation, error::Error> {
        self.inner.halt(timeout)
    }

    pub fn run(&mut self) -> Result<(), error::Error> {
        self.inner.run()
    }

    /// Reset the core, and then continue to execute instructions. If the core
    /// should be halted after reset, use the [`reset_and_halt`] function.
    ///
    /// [`reset_and_halt`]: Core::reset_and_halt
    pub fn reset(&mut self) -> Result<(), error::Error> {
        self.inner.reset()
    }

    /// Reset the core, and then immediately halt. To continue execution after
    /// reset, use the [`reset`] function.
    ///
    /// [`reset`]: Core::reset
    pub fn reset_and_halt(&mut self, timeout: Duration) -> Result<CoreInformation, error::Error> {
        self.inner.reset_and_halt(timeout)
    }

    /// Steps one instruction and then enters halted state again.
    pub fn step(&mut self) -> Result<CoreInformation, error::Error> {
        self.inner.step()
    }

    pub fn status(&mut self) -> Result<CoreStatus, error::Error> {
        self.inner.status()
    }

    pub fn read_core_reg(
        &mut self,
        address: impl Into<CoreRegisterAddress>,
    ) -> Result<u32, error::Error> {
        self.inner.read_core_reg(address.into())
    }

    pub fn write_core_reg(
        &mut self,
        address: CoreRegisterAddress,
        value: u32,
    ) -> Result<(), error::Error> {
        Ok(self.inner.write_core_reg(address, value)?)
    }

    pub fn get_available_breakpoint_units(&mut self) -> Result<u32, error::Error> {
        self.inner.get_available_breakpoint_units()
    }

    fn enable_breakpoints(&mut self, state: bool) -> Result<(), error::Error> {
        self.inner.enable_breakpoints(state)
    }

    pub fn registers(&self) -> &'static RegisterFile {
        self.inner.registers()
    }

    /// Set a hardware breakpoint
    ///
    /// This function will try to set a hardware breakpoint. The amount
    /// of hardware breakpoints which are supported is chip specific,
    /// and can be queried using the `get_available_breakpoint_units` function.
    pub fn set_hw_breakpoint(&mut self, address: u32) -> Result<(), error::Error> {
        log::debug!("Trying to set HW breakpoint at address {:#08x}", address);

        // Get the number of HW breakpoints available
        let num_hw_breakpoints = self.get_available_breakpoint_units()? as usize;

        log::debug!("{} HW breakpoints are supported.", num_hw_breakpoints);

        if num_hw_breakpoints <= self.state.breakpoints.len() {
            // We cannot set additional breakpoints
            log::warn!("Maximum number of breakpoints ({}) reached, unable to set additional HW breakpoint.", num_hw_breakpoints);

            return Err(error::Error::Probe(
                DebugProbeError::BreakpointUnitsExceeded,
            ));
        }

        if !self.inner.hw_breakpoints_enabled() {
            self.enable_breakpoints(true)?;
        }

        let bp_unit = self.find_free_breakpoint_unit();

        log::debug!("Using comparator {} of breakpoint unit", bp_unit);
        // actually set the breakpoint
        self.inner.set_breakpoint(bp_unit, address)?;

        self.state.breakpoints.push(Breakpoint {
            address,
            register_hw: bp_unit,
        });

        Ok(())
    }

    pub fn clear_hw_breakpoint(&mut self, address: u32) -> Result<(), error::Error> {
        let bp_position = self
            .state
            .breakpoints
            .iter()
            .position(|bp| bp.address == address);

        match bp_position {
            Some(bp_position) => {
                let bp = &self.state.breakpoints[bp_position];
                self.inner.clear_breakpoint(bp.register_hw)?;

                // We only remove the breakpoint if we have actually managed to clear it.
                self.state.breakpoints.swap_remove(bp_position);
                Ok(())
            }
            None => Err(error::Error::Other(anyhow!(
                "No breakpoint found at address {}",
                address
            ))),
        }
    }

    /// Clear all hardware breakpoints
    ///
    /// This function will clear all HW breakpoints which are configured on the target,
    /// regardless if they are set by probe-rs or not.
    pub fn clear_all_hw_breakpoints(&mut self) -> Result<(), error::Error> {
        let num_hw_breakpoints = self.get_available_breakpoint_units()? as usize;

        { 0..num_hw_breakpoints }.try_for_each(|unit_index| self.inner.clear_breakpoint(unit_index))
    }

    /// Clear all HW breakpoints which were set by probe-rs.
    ///
    /// Currently used as a helper function in [`Session::drop`].
    pub(crate) fn clear_all_set_hw_breakpoints(&mut self) -> Result<(), error::Error> {
        for bp in self.state.breakpoints.drain(..) {
            self.inner.clear_breakpoint(bp.register_hw)?;
        }

        Ok(())
    }

    pub fn architecture(&self) -> Architecture {
        self.inner.architecture()
    }

    fn find_free_breakpoint_unit(&self) -> usize {
        let mut used_bp: Vec<_> = self
            .state
            .breakpoints
            .iter()
            .map(|bp| bp.register_hw)
            .collect();
        used_bp.sort_unstable();

        let mut free_bp = 0;

        for bp in used_bp {
            if bp == free_bp {
                free_bp += 1;
            } else {
                return free_bp;
            }
        }

        free_bp
    }
}

pub struct CoreList<'probe>(&'probe [CoreType]);

impl<'probe> CoreList<'probe> {
    pub fn new(cores: &'probe [CoreType]) -> Self {
        Self(cores)
    }
}

impl<'probe> std::ops::Deref for CoreList<'probe> {
    type Target = [CoreType];
    fn deref(&self) -> &Self::Target {
        &self.0
    }
}

#[derive(Debug, Copy, Clone, PartialEq)]
pub struct BreakpointId(usize);

impl BreakpointId {
    pub fn new(id: usize) -> Self {
        BreakpointId(id)
    }
}

#[derive(Clone, Debug)]
pub struct Breakpoint {
    address: u32,
    register_hw: usize,
}

#[derive(Clone, Copy, Debug, PartialEq)]
pub enum Architecture {
    Arm,
    Riscv,
}

#[derive(Debug, PartialEq, Copy, Clone)]
pub enum CoreStatus {
    Running,
    Halted(HaltReason),
    Sleeping,
    Unknown,
}

impl CoreStatus {
    pub fn is_halted(&self) -> bool {
        matches!(self, CoreStatus::Halted(_))
    }
}

#[derive(Debug, PartialEq, Copy, Clone)]
pub enum HaltReason {
    /// Core halted due to a breakpoint, either
    /// a *soft* or a *hard* breakpoint.
    Breakpoint,
    /// Core halted due to an exception, e.g. an
    /// an interrupt.
    Exception,
    /// Core halted due to a data watchpoint
    Watchpoint,
    /// Core halted after single step
    Step,
    /// Core halted because of a debugger request
    Request,
    /// External halt request
    External,
    /// Unknown reason for halt. This can happen for
    /// example when the core is already halted when we connect.
    Unknown,
}<|MERGE_RESOLUTION|>--- conflicted
+++ resolved
@@ -2,7 +2,7 @@
 
 pub use communication_interface::CommunicationInterface;
 
-<<<<<<< HEAD
+use crate::config::{Architecture, CoreType};
 use crate::DebugProbeError;
 use crate::{architecture::arm::communication_interface::Initialized, error};
 use crate::{
@@ -10,13 +10,7 @@
         arm::core::CortexState, riscv::communication_interface::RiscvCommunicationInterface,
     },
     Error, Memory, MemoryInterface,
-=======
-use crate::architecture::{
-    arm::core::CortexState, riscv::communication_interface::RiscvCommunicationInterface,
->>>>>>> 32cca7da
 };
-use crate::config::CoreType;
-use crate::{error, DebugProbeError, Error, Memory, MemoryInterface};
 use anyhow::{anyhow, Result};
 use std::time::Duration;
 
@@ -229,54 +223,6 @@
     }
 }
 
-<<<<<<< HEAD
-#[derive(Copy, Clone)]
-pub enum CoreType {
-    M3,
-    M4,
-    M33,
-    M0,
-    M7,
-    Riscv,
-}
-
-impl CoreType {
-    pub(crate) fn from_string(name: impl AsRef<str>) -> Option<Self> {
-        match &name.as_ref().to_ascii_lowercase()[..] {
-            "m0" => Some(CoreType::M0),
-            "m4" => Some(CoreType::M4),
-            "m3" => Some(CoreType::M3),
-            "m33" => Some(CoreType::M33),
-            "riscv" => Some(CoreType::Riscv),
-            "m7" => Some(CoreType::M7),
-            _ => None,
-        }
-    }
-
-    pub(crate) fn from(value: &SpecificCoreState) -> Self {
-        match value {
-            SpecificCoreState::M0(_) => CoreType::M0,
-            SpecificCoreState::M3(_) => CoreType::M3,
-            SpecificCoreState::M33(_) => CoreType::M33,
-            SpecificCoreState::M4(_) => CoreType::M4,
-            SpecificCoreState::M7(_) => CoreType::M7,
-            SpecificCoreState::Riscv => CoreType::Riscv,
-        }
-    }
-    pub(crate) fn architecture(&self) -> Architecture {
-        match self {
-            CoreType::M0 => Architecture::Arm,
-            CoreType::M3 => Architecture::Arm,
-            CoreType::M33 => Architecture::Arm,
-            CoreType::M4 => Architecture::Arm,
-            CoreType::M7 => Architecture::Arm,
-            CoreType::Riscv => Architecture::Riscv,
-        }
-    }
-}
-
-=======
->>>>>>> 32cca7da
 #[derive(Debug)]
 pub struct CoreState {
     id: usize,
@@ -603,12 +549,6 @@
 pub struct Breakpoint {
     address: u32,
     register_hw: usize,
-}
-
-#[derive(Clone, Copy, Debug, PartialEq)]
-pub enum Architecture {
-    Arm,
-    Riscv,
 }
 
 #[derive(Debug, PartialEq, Copy, Clone)]
