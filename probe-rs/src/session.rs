#![warn(missing_docs)]

<<<<<<< HEAD
use crate::config::{
    ChipInfo, MemoryRegion, RawFlashAlgorithm, RegistryError, Target, TargetSelector,
};
=======
use crate::architecture::{
    arm::{
        communication_interface::{
            ApInformation::{MemoryAp, Other},
            ArmProbeInterface, MemoryApInformation,
        },
        core::{debug_core_start, reset_catch_clear, reset_catch_set},
        memory::Component,
        SwoConfig,
    },
    riscv::communication_interface::RiscvCommunicationInterface,
};
use crate::config::{ChipInfo, MemoryRegion, RegistryError, Target, TargetSelector};
>>>>>>> 32cca7da
use crate::core::{Architecture, CoreState, SpecificCoreState};
use crate::{
    architecture::{
        arm::{
            ap::MemoryAP,
            communication_interface::{
                ApInformation::{MemoryAp, Other},
                ArmProbeInterface, MemoryApInformation,
            },
            core::{reset_catch_clear, reset_catch_set},
            memory::Component,
            SwoConfig,
        },
        riscv::communication_interface::RiscvCommunicationInterface,
    },
    config::DebugSequence,
};
use crate::{AttachMethod, Core, CoreType, Error, Probe};
use anyhow::anyhow;
use std::{
    borrow::{Borrow, BorrowMut},
    time::Duration,
};

/// The `Session` struct represents an active debug session.
///
/// ## Creating a session  
/// The session can be created by calling the [Session::auto_attach()] function,
/// which tries to automatically select a probe, and then connect to the target.  
///
/// For more control, the [Probe::attach()] and [Probe::attach_under_reset()]
/// methods can be used to open a `Session` from a specific [Probe].  
///
/// # Usage  
/// The Session is the common handle that gives a user exclusive access to an active probe.  
/// You can create and share a session between threads to enable multiple stakeholders (e.g. GDB and RTT) to access the target taking turns, by using  `Arc<Mutex<Session>>.`  
///
/// If you do so, make sure that both threads sleep in between tasks such that other stakeholders may take their turn.  
///
/// To get access to a single [Core] from the `Session`, the [Session::core()] method can be used.
/// Please see the [Session::core()] method for more usage guidelines.
///

#[derive(Debug)]
pub struct Session {
    target: Target,
    interface: ArchitectureInterface,
    cores: Vec<(SpecificCoreState, CoreState)>,
}

#[derive(Debug)]
enum ArchitectureInterface {
    Arm(Box<dyn ArmProbeInterface + 'static>),
    Riscv(Box<RiscvCommunicationInterface>),
}

impl From<ArchitectureInterface> for Architecture {
    fn from(value: ArchitectureInterface) -> Self {
        match value {
            ArchitectureInterface::Arm(_) => Architecture::Arm,
            ArchitectureInterface::Riscv(_) => Architecture::Riscv,
        }
    }
}

impl ArchitectureInterface {
    fn attach<'probe>(
        &'probe mut self,
        core: &'probe mut SpecificCoreState,
        core_state: &'probe mut CoreState,
    ) -> Result<Core<'probe>, Error> {
        match self {
            ArchitectureInterface::Arm(state) => {
                let memory = state.memory_interface(0.into())?;

                core.attach_arm(core_state, memory)
            }
            ArchitectureInterface::Riscv(state) => core.attach_riscv(core_state, state),
        }
    }

    /// Deassert the target reset line
    ///
    /// When connecting under reset,
    /// initial configuration is done with the reset line
    /// asserted. After initial configuration is done, the
    /// reset line can be deasserted using this method.
    ///
    /// See also [`Probe::target_reset_deassert`].
    fn target_reset_deassert(&mut self) -> Result<(), Error> {
        match self {
            ArchitectureInterface::Arm(arm_interface) => arm_interface.target_reset_deassert()?,

            ArchitectureInterface::Riscv(riscv_interface) => {
                riscv_interface.target_reset_deassert()?
            }
        }

        Ok(())
    }
}

impl Session {
    /// Open a new session with a given debug target.
    pub(crate) fn new(
        probe: Probe,
        target: impl Into<TargetSelector>,
        attach_method: AttachMethod,
    ) -> Result<Self, Error> {
        let (probe, target) = get_target_from_selector(target, probe)?;

        let mut session = match target.architecture() {
            Architecture::Arm => {
<<<<<<< HEAD
                let mut interface = probe.try_into_arm_interface().map_err(|(_, err)| err)?;

                match target.debug_sequence.borrow() {
                    DebugSequence::Arm(sequence) => {
                        sequence.debug_port_setup(interface.borrow_mut())?
                    }
                    DebugSequence::Riscv => panic!("Should not happen...."),
                }

                let mut interface = interface.initialize()?;

                {
                    let mut memory_interface = interface.memory_interface(MemoryAP::from(0))?;

                    // Enable debug mode
                    match target.debug_sequence.borrow() {
                        DebugSequence::Arm(sequence) => {
                            sequence.debug_core_start(&mut memory_interface)?
                        }
                        DebugSequence::Riscv => panic!("Should not happen...."),
                    }
=======
                if !probe.has_arm_interface() {
                    return Err(anyhow!(
                        "Debugging ARM based chips is not supported with the connected probe."
                    )
                    .into());
>>>>>>> 32cca7da
                }

                let core = (
                    SpecificCoreState::from_core_type(target.core_type),
                    Core::create_state(0),
                );

                let mut session = Session {
                    target,
                    interface: ArchitectureInterface::Arm(interface),
                    cores: vec![core],
                };

                if attach_method == AttachMethod::UnderReset {
                    // we need to halt the chip here
                    reset_catch_set(&mut session.core(0)?)?;

                    // Deassert the reset pin
                    session.interface.target_reset_deassert()?;

                    // Wait for the core to be halted
                    let mut core = session.core(0)?;

                    core.wait_for_core_halted(Duration::from_millis(100))?;

                    reset_catch_clear(&mut core)?;
                }

                session
            }
            Architecture::Riscv => {
                // TODO: Handle attach under reset

                let core = (
                    SpecificCoreState::from_core_type(target.core_type),
                    Core::create_state(0),
                );

                let interface = probe
                    .try_into_riscv_interface()
                    .map_err(|(_probe, err)| err)?;

                let mut session = Session {
                    target,
                    interface: ArchitectureInterface::Riscv(Box::new(interface)),
                    cores: vec![core],
                };

                {
                    let mut core = session.core(0)?;

                    core.halt(Duration::from_millis(100))?;
                }

                session
            }
        };

        session.clear_all_hw_breakpoints()?;

        Ok(session)
    }

    /// Automatically creates a session with the first connected probe found.
    pub fn auto_attach(target: impl Into<TargetSelector>) -> Result<Session, Error> {
        // Get a list of all available debug probes.
        let probes = Probe::list_all();

        // Use the first probe found.
        let probe = probes
            .get(0)
            .ok_or(Error::UnableToOpenProbe("No probe was found"))?
            .open()?;

        // Attach to a chip.
        probe.attach(target)
    }

    /// Lists the available cores with their number and their type.
    pub fn list_cores(&self) -> Vec<(usize, CoreType)> {
        self.cores
            .iter()
            .map(|(t, _)| t.core_type())
            .enumerate()
            .collect()
    }

    /// Attaches to the core with the given number.
    ///
    /// ## Usage
    /// Everytime you want to perform an operation on the chip, you need to get the Core handle with the [Session::core() method. This [Core] handle is merely a view into the core. And provides a convenient API surface.
    ///
    /// All the state is stored in the [Session] handle.
    ///
    /// The first time you call [Session::core()] for a specific core, it will run the attach/init sequences and return a handle to the [Core].
    ///
    /// Every subsequent call is a no-op. It simply returns the handle for the user to use in further operations without calling any int sequences again.
    ///
    /// It is strongly advised to never store the [Core] handle for any significant duration! Free it as fast as possible such that other stakeholders can have access to the [Core] too.
    ///
    /// The idea behind this is: You need the smallest common denominator which you can share between threads. Since you sometimes need the [Core], sometimes the [Probe] or sometimes the [Target], the [Session] is the only common ground and the only handle you should actively store in your code.
    ///
    pub fn core(&mut self, n: usize) -> Result<Core<'_>, Error> {
        let (core, core_state) = self.cores.get_mut(n).ok_or(Error::CoreNotFound(n))?;

        self.interface.attach(core, core_state)
    }

    /// Read available data from the SWO interface without waiting.
    ///
    /// This method is only supported for ARM-based targets, and will
    /// return [Error::ArchitectureRequired] otherwise.
    pub fn read_swo(&mut self) -> Result<Vec<u8>, Error> {
        let interface = self.get_arm_interface()?;
        interface.read_swo()
    }

    fn get_arm_interface(&mut self) -> Result<&mut Box<dyn ArmProbeInterface>, Error> {
        let interface = match &mut self.interface {
            ArchitectureInterface::Arm(state) => state,
            _ => return Err(Error::ArchitectureRequired(&["ARMv7", "ARMv8"])),
        };

        Ok(interface)
    }

    /// Reads all the available ARM CoresightComponents of the currently attached target.
    ///
    /// This will recursively parse the Romtable of the attached target
    /// and create a list of all the contained components.
    pub fn get_arm_components(&mut self) -> Result<Vec<Component>, Error> {
        let interface = self.get_arm_interface()?;

        let mut components = Vec::new();

        for ap_index in 0..(interface.num_access_ports() as u8) {
            let ap_information = interface
                .ap_information(ap_index.into())
                .ok_or_else(|| anyhow!("AP {} does not exist on chip.", ap_index))?;

            let component = match ap_information {
                MemoryAp(MemoryApInformation {
                    port_number: _,
                    only_32bit_data_size: _,
                    debug_base_address: 0,
                    supports_hnonsec: _,
                }) => Err(Error::Other(anyhow!("AP has a base address of 0"))),
                MemoryAp(MemoryApInformation {
                    port_number,
                    only_32bit_data_size: _,
                    debug_base_address,
                    supports_hnonsec: _,
                }) => {
                    let access_port_number = *port_number;
                    let base_address = *debug_base_address;

                    let mut memory = interface.memory_interface(access_port_number.into())?;

                    Component::try_parse(&mut memory, base_address)
                        .map_err(Error::architecture_specific)
                }
                Other { port_number } => {
                    // Return an error, only possible to get Component from MemoryAP
                    Err(Error::Other(anyhow!(
                        "AP {} is not a MemoryAP, unable to get ARM component.",
                        port_number
                    )))
                }
            };

            match component {
                Ok(component) => {
                    components.push(component);
                }
                Err(e) => {
                    log::info!("Not counting AP {} because of: {}", ap_index, e);
                }
            }
        }

        Ok(components)
    }

    /// Get the target description of the connected target.
    pub fn target(&self) -> &Target {
        &self.target
    }

    /// Configure the target and probe for serial wire view (SWV) tracing.
    pub fn setup_swv(&mut self, config: &SwoConfig) -> Result<(), Error> {
        // Configure SWO on the probe
        {
            let interface = self.get_arm_interface()?;
            interface.enable_swo(config)?;
        }

        // Enable tracing on the target
        {
            let mut core = self.core(0)?;
            crate::architecture::arm::component::enable_tracing(&mut core)?;
        }

        // Configure SWV on the target
        let components = self.get_arm_components()?;
        let mut core = self.core(0)?;
        crate::architecture::arm::component::setup_swv(&mut core, &components, config)
    }

    /// Configure the target to stop emitting SWV trace data.
    pub fn disable_swv(&mut self) -> Result<(), Error> {
        crate::architecture::arm::component::disable_swv(&mut self.core(0)?)
    }

    /// Begin tracing a memory address over SWV.
    pub fn add_swv_data_trace(&mut self, unit: usize, address: u32) -> Result<(), Error> {
        let components = self.get_arm_components()?;
        let mut core = self.core(0)?;
        crate::architecture::arm::component::add_swv_data_trace(
            &mut core,
            &components,
            unit,
            address,
        )
    }

    /// Stop tracing from a given SWV unit
    pub fn remove_swv_data_trace(&mut self, unit: usize) -> Result<(), Error> {
        let components = self.get_arm_components()?;
        let mut core = self.core(0)?;
        crate::architecture::arm::component::remove_swv_data_trace(&mut core, &components, unit)
    }

    /// Returns the memory map of the target.
    #[deprecated = "Use the Session::target function instead"]
    pub fn memory_map(&self) -> &[MemoryRegion] {
        &self.target.memory_map
    }

    /// Return the `Architecture` of the currently connected chip.
    pub fn architecture(&self) -> Architecture {
        match self.interface {
            ArchitectureInterface::Arm(_) => Architecture::Arm,
            ArchitectureInterface::Riscv(_) => Architecture::Riscv,
        }
    }

    /// Clears all hardware breakpoints on all cores
    pub fn clear_all_hw_breakpoints(&mut self) -> Result<(), Error> {
        { 0..self.cores.len() }.try_for_each(|n| {
            self.core(n)
                .and_then(|mut core| core.clear_all_hw_breakpoints())
        })
    }
}

// This test ensures that [Session] is fully [Send] + [Sync].
static_assertions::assert_impl_all!(Session: Send);

impl Drop for Session {
    fn drop(&mut self) {
        let result = { 0..self.cores.len() }.try_for_each(|i| {
            self.core(i)
                .and_then(|mut core| core.clear_all_set_hw_breakpoints())
        });

        if let Err(err) = result {
            log::warn!("Could not clear all hardware breakpoints: {:?}", err);
        }
    }
}
/// Determine the [Target] from a [TargetSelector].
///
/// If the selector is [TargetSelector::Unspecified], the target will be looked up in the registry.
/// If it its [TargetSelector::Auto], probe-rs will try to determine the target automatically, based on
/// information read from the chip.
fn get_target_from_selector(
    target: impl Into<TargetSelector>,
    probe: Probe,
) -> Result<(Probe, Target), Error> {
    let mut probe = probe;

    let target = match target.into() {
        TargetSelector::Unspecified(name) => crate::config::get_target_by_name(name)?,
        TargetSelector::Specified(target) => target,
        TargetSelector::Auto => {
            let mut found_chip = None;

            if probe.has_arm_interface() {
                match probe.try_into_arm_interface() {
                    Ok(interface) => {
                        let mut interface = interface.initialize()?;

                        //let chip_result = try_arm_autodetect(interface);
                        log::debug!("Autodetect: Trying DAP interface...");

                        let found_arm_chip = interface.read_from_rom_table().unwrap_or_else(|e| {
                            log::info!("Error during auto-detection of ARM chips: {}", e);
                            None
                        });

                        found_chip = found_arm_chip.map(ChipInfo::from);

                        probe = interface.close();
                    }
                    Err((returned_probe, err)) => {
                        probe = returned_probe;
                        log::debug!("Error using ARM interface: {}", err);
                    }
                }
            } else {
                log::debug!("No ARM interface was present. Skipping Riscv autodetect.");
            }

            if found_chip.is_none() && probe.has_riscv_interface() {
                match probe.try_into_riscv_interface() {
                    Ok(mut interface) => {
                        let idcode = interface.read_idcode();

                        log::debug!("ID Code read over JTAG: {:x?}", idcode);

                        probe = interface.close();
                    }
                    Err((returned_probe, err)) => {
                        log::debug!("Error during autodetection of RISCV chips: {}", err);
                        probe = returned_probe;
                    }
                }
            } else {
                log::debug!("No RISCV interface was present. Skipping Riscv autodetect.");
            }

            if let Some(chip) = found_chip {
                crate::config::get_target_by_chip_info(chip)?
            } else {
                return Err(Error::ChipNotFound(RegistryError::ChipAutodetectFailed));
            }
        }
    };

    Ok((probe, target))
}<|MERGE_RESOLUTION|>--- conflicted
+++ resolved
@@ -1,41 +1,20 @@
 #![warn(missing_docs)]
 
-<<<<<<< HEAD
-use crate::config::{
-    ChipInfo, MemoryRegion, RawFlashAlgorithm, RegistryError, Target, TargetSelector,
-};
-=======
 use crate::architecture::{
     arm::{
         communication_interface::{
             ApInformation::{MemoryAp, Other},
             ArmProbeInterface, MemoryApInformation,
         },
-        core::{debug_core_start, reset_catch_clear, reset_catch_set},
+        core::{reset_catch_clear, reset_catch_set},
         memory::Component,
         SwoConfig,
     },
     riscv::communication_interface::RiscvCommunicationInterface,
 };
-use crate::config::{ChipInfo, MemoryRegion, RegistryError, Target, TargetSelector};
->>>>>>> 32cca7da
-use crate::core::{Architecture, CoreState, SpecificCoreState};
-use crate::{
-    architecture::{
-        arm::{
-            ap::MemoryAP,
-            communication_interface::{
-                ApInformation::{MemoryAp, Other},
-                ArmProbeInterface, MemoryApInformation,
-            },
-            core::{reset_catch_clear, reset_catch_set},
-            memory::Component,
-            SwoConfig,
-        },
-        riscv::communication_interface::RiscvCommunicationInterface,
-    },
-    config::DebugSequence,
-};
+use crate::config::{Architecture, ChipInfo, MemoryRegion, RegistryError, Target, TargetSelector};
+use crate::core::{CoreState, SpecificCoreState};
+use crate::{architecture::arm::ap::MemoryAP, config::DebugSequence};
 use crate::{AttachMethod, Core, CoreType, Error, Probe};
 use anyhow::anyhow;
 use std::{
@@ -132,7 +111,6 @@
 
         let mut session = match target.architecture() {
             Architecture::Arm => {
-<<<<<<< HEAD
                 let mut interface = probe.try_into_arm_interface().map_err(|(_, err)| err)?;
 
                 match target.debug_sequence.borrow() {
@@ -154,13 +132,6 @@
                         }
                         DebugSequence::Riscv => panic!("Should not happen...."),
                     }
-=======
-                if !probe.has_arm_interface() {
-                    return Err(anyhow!(
-                        "Debugging ARM based chips is not supported with the connected probe."
-                    )
-                    .into());
->>>>>>> 32cca7da
                 }
 
                 let core = (
