--- conflicted
+++ resolved
@@ -27,19 +27,15 @@
 mod target;
 
 pub use probe_rs_target::{
-    Chip, ChipFamily, CoreType, FlashProperties, MemoryRange, MemoryRegion, NvmRegion, PageInfo,
-    RamRegion, RawFlashAlgorithm, SectorDescription, SectorInfo, TargetDescriptionSource,
+    Architecture, Chip, ChipFamily, CoreType, FlashProperties, MemoryRange, MemoryRegion,
+    NvmRegion, PageInfo, RamRegion, RawFlashAlgorithm, SectorDescription, SectorInfo,
+    TargetDescriptionSource,
 };
 
 pub use registry::{
     add_target_from_yaml, families, get_target_by_name, search_chips, RegistryError,
 };
-<<<<<<< HEAD
-pub use registry::{add_target_from_yaml, families, get_target_by_name, RegistryError};
 pub use target::{ArmDebugSequence, DebugSequence, Target, TargetParseError, TargetSelector};
-=======
-pub use target::{Target, TargetParseError, TargetSelector};
->>>>>>> 32cca7da
 
 // Crate-internal API
 pub(crate) use chip_info::ChipInfo;
