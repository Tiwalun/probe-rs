--- conflicted
+++ resolved
@@ -730,11 +730,6 @@
     ) -> Result<(), DebugProbeError> {
         Err(DebugProbeError::CommandNotSupportedByProbe)
     }
-<<<<<<< HEAD
-
-    fn into_probe(self: Box<Self>) -> Box<dyn DebugProbe> {
-        self
-    }
 
     fn swj_sequence(&mut self, _bit_len: u8, _bits: u64) -> Result<(), DebugProbeError> {
         Err(DebugProbeError::CommandNotSupportedByProbe)
@@ -748,20 +743,6 @@
     ) -> Result<u32, DebugProbeError> {
         Err(DebugProbeError::CommandNotSupportedByProbe)
     }
-}
-
-impl<'a> AsRef<dyn DebugProbe + 'a> for FakeProbe {
-    fn as_ref(&self) -> &(dyn DebugProbe + 'a) {
-        self
-    }
-}
-
-impl<'a> AsMut<dyn DebugProbe + 'a> for FakeProbe {
-    fn as_mut(&mut self) -> &mut (dyn DebugProbe + 'a) {
-        self
-    }
-=======
->>>>>>> 87e17507
 }
 
 /// Low-Level Access to the JTAG protocol
