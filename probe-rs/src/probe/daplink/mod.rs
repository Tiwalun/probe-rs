--- conflicted
+++ resolved
@@ -710,11 +710,6 @@
         self.process_batch()?;
         Ok(())
     }
-<<<<<<< HEAD
-
-    fn into_probe(self: Box<Self>) -> Box<dyn DebugProbe> {
-        self
-    }
 
     fn swj_sequence(&mut self, bit_len: u8, bits: u64) -> Result<(), DebugProbeError> {
         let data = bits.to_le_bytes();
@@ -736,8 +731,6 @@
 
         Ok(response as u32)
     }
-=======
->>>>>>> 87e17507
 }
 
 impl DAPProbe for DAPLink {}
