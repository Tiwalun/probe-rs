use super::{
    ap::{
        valid_access_ports, APAccess, APClass, APRegister, AccessPort, BaseaddrFormat, DataSize,
        GenericAP, MemoryAP, BASE, BASE2, CSW, IDR,
    },
    dp::{
        Abort, Ctrl, DPAccess, DPBankSel, DPRegister, DebugPortError, DebugPortId,
        DebugPortVersion, Select, DPIDR,
    },
    memory::{adi_v5_memory_interface::ADIMemoryInterface, Component},
    SwoAccess, SwoConfig,
};
use crate::{
    CommunicationInterface, DebugProbe, DebugProbeError, Error as ProbeRsError, Memory, Probe,
};
use anyhow::anyhow;
use jep106::JEP106Code;
use thiserror::Error;

<<<<<<< HEAD
use std::{fmt::Debug, time::Duration};

#[derive(Debug, Error)]
=======
#[derive(Debug, Error, Clone, PartialEq)]
>>>>>>> 87e17507
pub enum DapError {
    #[error("An error occured in the SWD communication between DAPlink and device.")]
    SwdProtocol,
    #[error("Target device did not respond to request.")]
    NoAcknowledge,
    #[error("Target device responded with FAULT response to request.")]
    FaultResponse,
    #[error("Target device responded with WAIT response to request.")]
    WaitResponse,
    #[error("Target power-up failed.")]
    TargetPowerUpFailed,
    #[error("Incorrect parity on READ request.")]
    IncorrectParity,
}

impl From<DapError> for DebugProbeError {
    fn from(error: DapError) -> Self {
        DebugProbeError::ArchitectureSpecific(Box::new(error))
    }
}

#[derive(Debug, PartialEq, Clone, Copy)]
pub enum PortType {
    DebugPort,
    AccessPort(u16),
}

impl From<u16> for PortType {
    fn from(value: u16) -> PortType {
        if value == 0xFFFF {
            PortType::DebugPort
        } else {
            PortType::AccessPort(value)
        }
    }
}

impl From<PortType> for u16 {
    fn from(value: PortType) -> u16 {
        match value {
            PortType::DebugPort => 0xFFFF,
            PortType::AccessPort(value) => value,
        }
    }
}

pub trait Register: Clone + From<u32> + Into<u32> + Sized + Debug {
    const ADDRESS: u8;
    const NAME: &'static str;
}

pub trait DAPAccess {
    /// Reads the DAP register on the specified port and address
    fn read_register(&mut self, port: PortType, addr: u16) -> Result<u32, DebugProbeError>;

    /// Read multiple values from the same DAP register.
    ///
    /// If possible, this uses optimized read functions, otherwise it
    /// falls back to the `read_register` function.
    fn read_block(
        &mut self,
        port: PortType,
        addr: u16,
        values: &mut [u32],
    ) -> Result<(), DebugProbeError> {
        for val in values {
            *val = self.read_register(port, addr)?;
        }

        Ok(())
    }

    /// Writes a value to the DAP register on the specified port and address
    fn write_register(
        &mut self,
        port: PortType,
        addr: u16,
        value: u32,
    ) -> Result<(), DebugProbeError>;

    /// Write multiple values to the same DAP register.
    ///
    /// If possible, this uses optimized write functions, otherwise it
    /// falls back to the `write_register` function.
    fn write_block(
        &mut self,
        port: PortType,
        addr: u16,
        values: &[u32],
    ) -> Result<(), DebugProbeError> {
        for val in values {
            self.write_register(port, addr, *val)?;
        }

        Ok(())
    }

    /// Flush any outstanding writes.
    ///
    /// By default, this does nothing -- but in probes that implement write
    /// batching, this needs to flush any pending writes.
    fn flush(&mut self) -> Result<(), DebugProbeError> {
        Ok(())
    }
<<<<<<< HEAD

    /// Send a specific output sequence over JTAG or SWD.
    ///
    /// This can only be used for output, and should be used to generate
    /// the initial reset sequence, for example.
    fn swj_sequence(&mut self, bit_len: u8, bits: u64) -> Result<(), DebugProbeError>;

    /// Set the state of debugger output pins directly.
    ///
    /// The bits have the following meaning:
    ///
    /// Bit 0: SWCLK/TCK
    /// Bit 1: SWDIO/TMS
    /// Bit 2: TDI
    /// Bit 3: TDO
    /// Bit 5: nTRST
    /// Bit 7: nRESET
    fn swj_pins(
        &mut self,
        pin_out: u32,
        pin_select: u32,
        pin_wait: u32,
    ) -> Result<u32, DebugProbeError>;

    fn into_probe(self: Box<Self>) -> Box<dyn DebugProbe>;
=======
>>>>>>> 87e17507
}

pub trait ArmProbeInterface: SwoAccess + Debug + Send {
    fn memory_interface(&mut self, access_port: MemoryAP) -> Result<Memory<'_>, ProbeRsError>;

    fn ap_information(&self, access_port: GenericAP) -> Option<&ApInformation>;

    fn num_access_ports(&self) -> usize;

    fn read_from_rom_table(&mut self) -> Result<Option<ArmChipInfo>, ProbeRsError>;

<<<<<<< HEAD
    /// Corresponds to the DAP_SWJ_Sequence function from the ARM Debug sequences
    fn swj_sequence(&mut self, bit_len: u8, bits: u64) -> Result<(), ProbeRsError>;

    /// Corresponds to the DAP_SWJ_Pins function from the ARM Debug sequences
    fn swj_pins(
        &mut self,
        pin_out: u32,
        pin_select: u32,
        pin_wait: u32,
    ) -> Result<u32, ProbeRsError>;
=======
    /// Deassert the target reset line
    ///
    /// When connecting under reset,
    /// initial configuration is done with the reset line
    /// asserted. After initial configuration is done, the
    /// reset line can be deasserted using this method.
    ///
    /// See also [`Probe::target_reset_deassert`].
    fn target_reset_deassert(&mut self) -> Result<(), ProbeRsError>;
>>>>>>> 87e17507

    fn close(self: Box<Self>) -> Probe;
}

#[derive(Debug)]
pub(crate) struct ArmCommunicationInterfaceState {
    pub debug_port_version: DebugPortVersion,

    pub current_dpbanksel: u8,

    pub current_apsel: u8,
    pub current_apbanksel: u8,

    /// Information about the APs of the target.
    /// APs are identified by a number, starting from zero.
    pub ap_information: Vec<ApInformation>,
}

#[derive(Debug)]
pub enum ApInformation {
    /// Information about a Memory AP, which allows access to target memory. See Chapter C2 in the [ARM Debug Interface Architecture Specification].
    ///
    /// [ARM Debug Interface Architecture Specification]: https://developer.arm.com/documentation/ihi0031/d/
    MemoryAp(MemoryApInformation),
    /// Information about an AP with an unknown class.
    Other {
        /// Zero-based port number of the access port. This is used in the debug port to select an AP.
        port_number: u8,
    },
}

impl ArmCommunicationInterfaceState {
    pub fn new() -> Self {
        Self {
            debug_port_version: DebugPortVersion::Unsupported(0xFF),
            current_dpbanksel: 0,
            current_apsel: 0,
            current_apbanksel: 0,
            ap_information: Vec::new(),
        }
    }
}

#[derive(Debug, Clone)]
pub struct MemoryApInformation {
    /// Zero-based port number of the access port. This is used in the debug port to select an AP.
    pub port_number: u8,
    /// Some Memory APs only support 32 bit wide access to data, while others
    /// also support other widths. Based on this, 8 bit data access can either
    /// be performed directly, or has to be done as a 32 bit access.
    pub only_32bit_data_size: bool,
    /// The Debug Base Address points to either the start of a set of debug register,
    /// or a ROM table which describes the connected debug components.
    ///
    /// See chapter C2.6, [ARM Debug Interface Architecture Specification].
    ///
    /// [ARM Debug Interface Architecture Specification]: https://developer.arm.com/documentation/ihi0031/d/
    pub debug_base_address: u64,

    /// Indicates if the HNONSEC bit in the CSW register is supported.
    /// See section E1.5.1, [ARM Debug Interface Architecture Specification].
    ///
    /// [ARM Debug Interface Architecture Specification]: https://developer.arm.com/documentation/ihi0031/d/
    pub supports_hnonsec: bool,
}

#[derive(Debug)]
pub struct ArmCommunicationInterface {
    probe: Box<dyn DAPProbe>,
    state: ArmCommunicationInterfaceState,
}

/// Helper trait for probes which offer access to ARM DAP (Debug Access Port).
///
/// This is used to combine the traits, because it cannot be done in the ArmCommunicationInterface
/// struct itself.
pub trait DAPProbe: DAPAccess + DebugProbe {}

impl ArmProbeInterface for ArmCommunicationInterface {
    fn memory_interface(&mut self, access_port: MemoryAP) -> Result<Memory<'_>, ProbeRsError> {
        ArmCommunicationInterface::memory_interface(self, access_port)
    }

    fn ap_information(&self, access_port: GenericAP) -> Option<&ApInformation> {
        ArmCommunicationInterface::ap_information(self, access_port)
    }

    fn read_from_rom_table(&mut self) -> Result<Option<ArmChipInfo>, ProbeRsError> {
        ArmCommunicationInterface::read_from_rom_table(self)
    }

    fn num_access_ports(&self) -> usize {
        self.state.ap_information.len()
    }

<<<<<<< HEAD
    fn swj_sequence(&mut self, bit_len: u8, bits: u64) -> Result<(), ProbeRsError> {
        self.probe.swj_sequence(bit_len, bits)?;

        Ok(())
    }

    fn swj_pins(
        &mut self,
        pin_out: u32,
        pin_select: u32,
        pin_wait: u32,
    ) -> Result<u32, ProbeRsError> {
        let value = self.probe.swj_pins(pin_out, pin_select, pin_wait)?;

        Ok(value)
    }

    fn close(self: Box<Self>) -> Probe {
        Probe::from_attached_probe(self.probe.into_probe())
    }
}
=======
    fn target_reset_deassert(&mut self) -> Result<(), ProbeRsError> {
        self.probe.target_reset_deassert()?;
>>>>>>> 87e17507

        Ok(())
    }

    fn close(self: Box<Self>) -> Probe {
        Probe::from_attached_probe(self.probe.into_probe())
    }
}

impl<'interface> ArmCommunicationInterface {
    pub(crate) fn new(
        probe: Box<dyn DAPProbe>,
        use_overrun_detect: bool,
    ) -> Result<Self, (Box<dyn DAPProbe>, DebugProbeError)> {
        let state = ArmCommunicationInterfaceState::new();

        let mut interface = Self { probe, state };

        if let Err(e) = interface.enter_debug_mode(use_overrun_detect) {
            return Err((interface.probe, e));
        };

        /* determine the number and type of available APs */
        log::trace!("Searching valid APs");

        for ap in valid_access_ports(&mut interface) {
            let ap_state = match interface.read_ap_information(ap) {
                Ok(state) => state,
                Err(e) => return Err((interface.probe, e)),
            };

            log::debug!("AP {}: {:?}", ap.port_number(), ap_state);

            interface.state.ap_information.push(ap_state);
        }

        Ok(interface)
    }

    pub fn memory_interface(
        &'interface mut self,
        access_port: MemoryAP,
    ) -> Result<Memory<'interface>, ProbeRsError> {
        let info = self.ap_information(access_port).ok_or_else(|| {
            anyhow!(
                "Failed to get information for AP {}",
                access_port.port_number()
            )
        })?;

        match info {
            ApInformation::MemoryAp(ap_information) => {
                let information = ap_information.clone();
                let adi_v5_memory_interface = ADIMemoryInterface::<
                    'interface,
                    ArmCommunicationInterface,
                >::new(self, &information)
                .map_err(ProbeRsError::architecture_specific)?;

                Ok(Memory::new(adi_v5_memory_interface, access_port))
            }
            ApInformation::Other { port_number } => Err(ProbeRsError::Other(anyhow!(format!(
                "AP {} is not a memory AP",
                port_number
            )))),
        }
    }

    fn enter_debug_mode(&mut self, use_overrun_detect: bool) -> Result<(), DebugProbeError> {
        // Assume that we have DebugPort v1 Interface!
        // Maybe change this in the future when other versions are released.

        // Check the version of debug port used
        let debug_port_version = self.get_debug_port_version()?;
        self.state.debug_port_version = debug_port_version;
        log::debug!("Debug Port version: {:?}", debug_port_version);

        // Read the DP ID.
        let dp_id: DPIDR = self.read_dp_register()?;
        let dp_id: DebugPortId = dp_id.into();
        log::debug!("DebugPort ID:  {:#x?}", dp_id);

        // Clear all existing sticky errors.
        let mut abort_reg = Abort(0);
        abort_reg.set_orunerrclr(true);
        abort_reg.set_wderrclr(true);
        abort_reg.set_stkerrclr(true);
        abort_reg.set_stkcmpclr(true);
        self.write_dp_register(abort_reg)?;

        // Select the DPBANK[0].
        // This is most likely not required but still good practice.
        let mut select_reg = Select(0);
        select_reg.set_dp_bank_sel(0);
        self.write_dp_register(select_reg)?; // select DBPANK 0

        // Power up the system, such that we can actually work with it!
        log::debug!("Requesting debug power");
        let mut ctrl_reg = Ctrl::default();
        ctrl_reg.set_csyspwrupreq(true);
        ctrl_reg.set_cdbgpwrupreq(true);
        ctrl_reg.set_orun_detect(use_overrun_detect);
        self.write_dp_register(ctrl_reg)?;

        // Check the return value to see whether power up was ok.
        let ctrl_reg: Ctrl = self.read_dp_register()?;
        if !(ctrl_reg.csyspwrupack() && ctrl_reg.cdbgpwrupack()) {
            log::error!("Debug power request failed");
            return Err(DapError::TargetPowerUpFailed.into());
        }

        // debug_port_start(self)?;

        Ok(())
    }

    pub(crate) fn select_ap_and_ap_bank(
        &mut self,
        port: u8,
        ap_bank: u8,
    ) -> Result<(), DebugProbeError> {
        let mut cache_changed = if self.state.current_apsel != port {
            self.state.current_apsel = port;
            true
        } else {
            false
        };

        if self.state.current_apbanksel != ap_bank {
            self.state.current_apbanksel = ap_bank;
            cache_changed = true;
        }

        if cache_changed {
            let mut select = Select(0);

            log::debug!(
                "Changing AP to {}, AP_BANK_SEL to {}",
                self.state.current_apsel,
                self.state.current_apbanksel
            );

            select.set_ap_sel(self.state.current_apsel);
            select.set_ap_bank_sel(self.state.current_apbanksel);
            select.set_dp_bank_sel(self.state.current_dpbanksel);

            self.write_dp_register(select)?;
        }

        Ok(())
    }

    fn select_dp_bank(&mut self, dp_bank: DPBankSel) -> Result<(), DebugPortError> {
        match dp_bank {
            DPBankSel::Bank(new_bank) => {
                if new_bank != self.state.current_dpbanksel {
                    self.state.current_dpbanksel = new_bank;

                    let mut select = Select(0);

                    log::debug!("Changing DP_BANK_SEL to {}", self.state.current_dpbanksel);

                    select.set_ap_sel(self.state.current_apsel);
                    select.set_ap_bank_sel(self.state.current_apbanksel);
                    select.set_dp_bank_sel(self.state.current_dpbanksel);

                    self.write_dp_register(select)?;
                }
            }
            DPBankSel::DontCare => (),
        }

        Ok(())
    }

    /// Write the given register `R` of the given `AP`, where the to be written register value
    /// is wrapped in the given `register` parameter.
    pub fn write_ap_register<AP, R>(
        &mut self,
        port: impl Into<AP>,
        register: R,
    ) -> Result<(), DebugProbeError>
    where
        AP: AccessPort,
        R: APRegister<AP>,
    {
        log::debug!("Writing register {}, value={:x?}", R::NAME, register);

        let register_value = register.into();

        self.select_ap_and_ap_bank(port.into().port_number(), R::APBANKSEL)?;

        self.probe.write_register(
            PortType::AccessPort(u16::from(self.state.current_apsel)),
            u16::from(R::ADDRESS),
            register_value,
        )?;
        Ok(())
    }

    // TODO: Fix this ugly: _register: R, values: &[u32]
    /// Write the given register `R` of the given `AP` repeatedly, where the to be written register
    /// values are stored in the `values` array. The values are written in the exact order they are
    /// stored in the array.
    pub fn write_ap_register_repeated<AP, R>(
        &mut self,
        port: impl Into<AP>,
        _register: R,
        values: &[u32],
    ) -> Result<(), DebugProbeError>
    where
        AP: AccessPort,
        R: APRegister<AP>,
    {
        log::debug!(
            "Writing register {}, block with len={} words",
            R::NAME,
            values.len(),
        );

        self.select_ap_and_ap_bank(port.into().port_number(), R::APBANKSEL)?;

        self.probe.write_block(
            PortType::AccessPort(u16::from(self.state.current_apsel)),
            u16::from(R::ADDRESS),
            values,
        )?;
        Ok(())
    }

    /// Read the given register `R` of the given `AP`, where the read register value is wrapped in
    /// the given `register` parameter.
    pub fn read_ap_register<AP, R>(
        &mut self,
        port: impl Into<AP>,
        _register: R,
    ) -> Result<R, DebugProbeError>
    where
        AP: AccessPort,
        R: APRegister<AP>,
    {
        log::debug!("Reading register {}", R::NAME);
        self.select_ap_and_ap_bank(port.into().port_number(), R::APBANKSEL)?;

        let result: R = self
            .probe
            .read_register(
                PortType::AccessPort(u16::from(self.state.current_apsel)),
                u16::from(R::ADDRESS),
            )?
            .into();

        log::debug!("Read register    {}, value=0x{:x?}", R::NAME, result);

        Ok(result)
    }

    // TODO: fix types, see above!
    /// Read the given register `R` of the given `AP` repeatedly, where the read register values
    /// are stored in the `values` array. The values are read in the exact order they are stored in
    /// the array.
    pub fn read_ap_register_repeated<AP, R>(
        &mut self,
        port: impl Into<AP>,
        _register: R,
        values: &mut [u32],
    ) -> Result<(), DebugProbeError>
    where
        AP: AccessPort,
        R: APRegister<AP>,
    {
        log::debug!(
            "Reading register {}, block with len={} words",
            R::NAME,
            values.len(),
        );

        self.select_ap_and_ap_bank(port.into().port_number(), R::APBANKSEL)?;

        self.probe.read_block(
            PortType::AccessPort(u16::from(self.state.current_apsel)),
            u16::from(R::ADDRESS),
            values,
        )?;
        Ok(())
    }

    /// Determine the type and additional information about a AP
    pub(crate) fn ap_information(&self, access_port: impl AccessPort) -> Option<&ApInformation> {
        self.state
            .ap_information
            .get(access_port.port_number() as usize)
    }

    /// Read information about an AP from its registers.
    ///
    /// This reads the IDR register of the AP, and parses
    /// further AP specific information based on its class.
    ///
    /// Currently, AP specific information is read for Memory APs.
    fn read_ap_information(
        &mut self,
        access_port: GenericAP,
    ) -> Result<ApInformation, DebugProbeError> {
        let idr = self.read_ap_register(access_port, IDR::default())?;

        if idr.CLASS == APClass::MEMAP {
            let access_port: MemoryAP = access_port.into();

            let base_register = self.read_ap_register(access_port, BASE::default())?;

            let mut base_address = if BaseaddrFormat::ADIv5 == base_register.Format {
                let base2 = self.read_ap_register(access_port, BASE2::default())?;

                u64::from(base2.BASEADDR) << 32
            } else {
                0
            };
            base_address |= u64::from(base_register.BASEADDR << 12);

            // Read information about HNONSEC support and supported access widths
            let csw = CSW::new(DataSize::U8);

            self.write_ap_register(access_port, csw)?;
            let csw = self.read_ap_register(access_port, CSW::default())?;

            let only_32bit_data_size = csw.SIZE != DataSize::U8;

            let supports_hnonsec = csw.HNONSEC == 1;

            log::debug!("HNONSEC supported: {}", supports_hnonsec);

            Ok(ApInformation::MemoryAp(MemoryApInformation {
                port_number: access_port.port_number(),
                only_32bit_data_size,
                debug_base_address: base_address,
                supports_hnonsec,
            }))
        } else {
            Ok(ApInformation::Other {
                port_number: access_port.port_number(),
            })
        }
    }

    fn get_debug_port_version(&mut self) -> Result<DebugPortVersion, DebugProbeError> {
        let dpidr = DPIDR(self.probe.read_register(PortType::DebugPort, 0)?);

        Ok(DebugPortVersion::from(dpidr.version()))
    }
}

impl CommunicationInterface for ArmCommunicationInterface {
    fn flush(&mut self) -> Result<(), DebugProbeError> {
        self.probe.flush()
    }
}

impl DPAccess for ArmCommunicationInterface {
    fn read_dp_register<R: DPRegister>(&mut self) -> Result<R, DebugPortError> {
        if R::VERSION > self.state.debug_port_version {
            return Err(DebugPortError::UnsupportedRegister {
                register: R::NAME,
                version: self.state.debug_port_version,
            });
        }

        self.select_dp_bank(R::DP_BANK)?;

        log::debug!("Reading DP register {}", R::NAME);
        let result = self
            .probe
            .read_register(PortType::DebugPort, u16::from(R::ADDRESS))?
            .into();

        log::debug!("Read    DP register {}, value=0x{:x?}", R::NAME, result);

        Ok(result)
    }

    fn write_dp_register<R: DPRegister>(&mut self, register: R) -> Result<(), DebugPortError> {
        if R::VERSION > self.state.debug_port_version {
            return Err(DebugPortError::UnsupportedRegister {
                register: R::NAME,
                version: self.state.debug_port_version,
            });
        }

        self.select_dp_bank(R::DP_BANK)?;

        log::debug!("Writing DP register {}, value=0x{:x?}", R::NAME, register);
        self.probe
            .write_register(PortType::DebugPort, R::ADDRESS as u16, register.into())?;

        Ok(())
    }
}

impl SwoAccess for ArmCommunicationInterface {
    fn enable_swo(&mut self, config: &SwoConfig) -> Result<(), ProbeRsError> {
        match self.probe.get_swo_interface_mut() {
            Some(interface) => interface.enable_swo(config),
            None => Err(ProbeRsError::ArchitectureRequired(&["ARMv7", "ARMv8"])),
        }
    }

    fn disable_swo(&mut self) -> Result<(), ProbeRsError> {
        match self.probe.get_swo_interface_mut() {
            Some(interface) => interface.disable_swo(),
            None => Err(ProbeRsError::ArchitectureRequired(&["ARMv7", "ARMv8"])),
        }
    }

    fn read_swo_timeout(&mut self, timeout: Duration) -> Result<Vec<u8>, ProbeRsError> {
        match self.probe.get_swo_interface_mut() {
            Some(interface) => interface.read_swo_timeout(timeout),
            None => Err(ProbeRsError::ArchitectureRequired(&["ARMv7", "ARMv8"])),
        }
    }
}

impl<R> APAccess<MemoryAP, R> for ArmCommunicationInterface
where
    R: APRegister<MemoryAP>,
{
    type Error = DebugProbeError;

    fn read_ap_register(
        &mut self,
        port: impl Into<MemoryAP>,
        register: R,
    ) -> Result<R, Self::Error> {
        self.read_ap_register(port, register)
    }

    fn write_ap_register(
        &mut self,
        port: impl Into<MemoryAP>,
        register: R,
    ) -> Result<(), Self::Error> {
        self.write_ap_register(port, register)
    }

    fn write_ap_register_repeated(
        &mut self,
        port: impl Into<MemoryAP>,
        register: R,
        values: &[u32],
    ) -> Result<(), Self::Error> {
        self.write_ap_register_repeated(port, register, values)
    }

    fn read_ap_register_repeated(
        &mut self,
        port: impl Into<MemoryAP>,
        register: R,
        values: &mut [u32],
    ) -> Result<(), Self::Error> {
        self.read_ap_register_repeated(port, register, values)
    }
}

impl<R> APAccess<GenericAP, R> for ArmCommunicationInterface
where
    R: APRegister<GenericAP>,
{
    type Error = DebugProbeError;

    fn read_ap_register(
        &mut self,
        port: impl Into<GenericAP>,
        register: R,
    ) -> Result<R, Self::Error> {
        self.read_ap_register(port, register)
    }

    fn write_ap_register(
        &mut self,
        port: impl Into<GenericAP>,
        register: R,
    ) -> Result<(), Self::Error> {
        self.write_ap_register(port, register)
    }

    fn write_ap_register_repeated(
        &mut self,
        port: impl Into<GenericAP>,
        register: R,
        values: &[u32],
    ) -> Result<(), Self::Error> {
        self.write_ap_register_repeated(port, register, values)
    }

    fn read_ap_register_repeated(
        &mut self,
        port: impl Into<GenericAP>,
        register: R,
        values: &mut [u32],
    ) -> Result<(), Self::Error> {
        self.read_ap_register_repeated(port, register, values)
    }
}

#[derive(Debug)]
pub struct ArmChipInfo {
    pub manufacturer: JEP106Code,
    pub part: u16,
}

impl ArmCommunicationInterface {
    pub fn read_from_rom_table(&mut self) -> Result<Option<ArmChipInfo>, ProbeRsError> {
        // faults on some chips need to be cleaned up.
        let aps = valid_access_ports(self);

        // Check sticky error and cleanup if necessary
        let ctrl_reg: crate::architecture::arm::dp::Ctrl = self
            .read_dp_register()
            .map_err(ProbeRsError::architecture_specific)?;

        if ctrl_reg.sticky_err() {
            log::trace!("AP Search faulted. Cleaning up");
            let mut abort = Abort::default();
            abort.set_stkerrclr(true);
            self.write_dp_register(abort)
                .map_err(ProbeRsError::architecture_specific)?;
        }
        for access_port in aps {
            let idr = self
                .read_ap_register(access_port, IDR::default())
                .map_err(ProbeRsError::Probe)?;
            log::debug!("{:#x?}", idr);

            if idr.CLASS == APClass::MEMAP {
                let access_port: MemoryAP = access_port.into();

                let baseaddr = access_port.base_address(self)?;

                let mut memory = self
                    .memory_interface(access_port)
                    .map_err(ProbeRsError::architecture_specific)?;

                let component = Component::try_parse(&mut memory, baseaddr)
                    .map_err(ProbeRsError::architecture_specific)?;

                if let Component::Class1RomTable(component_id, _) = component {
                    if let Some(jep106) = component_id.peripheral_id().jep106() {
                        return Ok(Some(ArmChipInfo {
                            manufacturer: jep106,
                            part: component_id.peripheral_id().part(),
                        }));
                    }
                }
            }
        }
        // log::info!(
        //     "{}\n{}\n{}\n{}",
        //     "If you are using a Nordic chip, it might be locked to debug access".yellow(),
        //     "Run cargo flash with --nrf-recover to unlock".yellow(),
        //     "WARNING: --nrf-recover will erase the entire code".yellow(),
        //     "flash and UICR area of the device, in addition to the entire RAM".yellow()
        // );

        Ok(None)
    }
}

impl std::fmt::Display for ArmChipInfo {
    fn fmt(&self, f: &mut std::fmt::Formatter<'_>) -> std::fmt::Result {
        let manu = match self.manufacturer.get() {
            Some(name) => name.to_string(),
            None => format!(
                "<unknown manufacturer (cc={:2x}, id={:2x})>",
                self.manufacturer.cc, self.manufacturer.id
            ),
        };
        write!(f, "{} 0x{:04x}", manu, self.part)
    }
}

pub(crate) fn read_ap(
    interface: &mut ArmCommunicationInterface,
    port: u8,
    register: u16,
) -> Result<u32, DebugProbeError> {
    // TODO: Determine AP Bank and address

    let ap_address = register & 0b1111;
    let ap_bank = ((register >> 4) & 0b1111) as u8;

    interface.select_ap_and_ap_bank(port, ap_bank)?;

    let result = interface
        .probe
        .read_register(PortType::AccessPort(port as u16), ap_address)?;

    log::debug!("AP Read: {:#010x}", result);

    Ok(result)
}

pub(crate) fn write_ap(
    interface: &mut ArmCommunicationInterface,
    port: u8,
    register: u16,
    value: u32,
) -> Result<(), DebugProbeError> {
    // TODO: Determine AP Bank and address

    let ap_address = register & 0b1111;
    let ap_bank = ((register >> 4) & 0b1111) as u8;

    interface.select_ap_and_ap_bank(port, ap_bank)?;

    interface
        .probe
        .write_register(PortType::AccessPort(port as u16), ap_address, value)?;

    Ok(())
}<|MERGE_RESOLUTION|>--- conflicted
+++ resolved
@@ -17,13 +17,9 @@
 use jep106::JEP106Code;
 use thiserror::Error;
 
-<<<<<<< HEAD
 use std::{fmt::Debug, time::Duration};
 
-#[derive(Debug, Error)]
-=======
 #[derive(Debug, Error, Clone, PartialEq)]
->>>>>>> 87e17507
 pub enum DapError {
     #[error("An error occured in the SWD communication between DAPlink and device.")]
     SwdProtocol,
@@ -121,15 +117,6 @@
         Ok(())
     }
 
-    /// Flush any outstanding writes.
-    ///
-    /// By default, this does nothing -- but in probes that implement write
-    /// batching, this needs to flush any pending writes.
-    fn flush(&mut self) -> Result<(), DebugProbeError> {
-        Ok(())
-    }
-<<<<<<< HEAD
-
     /// Send a specific output sequence over JTAG or SWD.
     ///
     /// This can only be used for output, and should be used to generate
@@ -153,9 +140,13 @@
         pin_wait: u32,
     ) -> Result<u32, DebugProbeError>;
 
-    fn into_probe(self: Box<Self>) -> Box<dyn DebugProbe>;
-=======
->>>>>>> 87e17507
+    /// Flush any outstanding writes.
+    ///
+    /// By default, this does nothing -- but in probes that implement write
+    /// batching, this needs to flush any pending writes.
+    fn flush(&mut self) -> Result<(), DebugProbeError> {
+        Ok(())
+    }
 }
 
 pub trait ArmProbeInterface: SwoAccess + Debug + Send {
@@ -167,7 +158,16 @@
 
     fn read_from_rom_table(&mut self) -> Result<Option<ArmChipInfo>, ProbeRsError>;
 
-<<<<<<< HEAD
+    /// Deassert the target reset line
+    ///
+    /// When connecting under reset,
+    /// initial configuration is done with the reset line
+    /// asserted. After initial configuration is done, the
+    /// reset line can be deasserted using this method.
+    ///
+    /// See also [`Probe::target_reset_deassert`].
+    fn target_reset_deassert(&mut self) -> Result<(), ProbeRsError>;
+
     /// Corresponds to the DAP_SWJ_Sequence function from the ARM Debug sequences
     fn swj_sequence(&mut self, bit_len: u8, bits: u64) -> Result<(), ProbeRsError>;
 
@@ -178,17 +178,6 @@
         pin_select: u32,
         pin_wait: u32,
     ) -> Result<u32, ProbeRsError>;
-=======
-    /// Deassert the target reset line
-    ///
-    /// When connecting under reset,
-    /// initial configuration is done with the reset line
-    /// asserted. After initial configuration is done, the
-    /// reset line can be deasserted using this method.
-    ///
-    /// See also [`Probe::target_reset_deassert`].
-    fn target_reset_deassert(&mut self) -> Result<(), ProbeRsError>;
->>>>>>> 87e17507
 
     fn close(self: Box<Self>) -> Probe;
 }
@@ -284,7 +273,12 @@
         self.state.ap_information.len()
     }
 
-<<<<<<< HEAD
+    fn target_reset_deassert(&mut self) -> Result<(), ProbeRsError> {
+        self.probe.target_reset_deassert()?;
+
+        Ok(())
+    }
+
     fn swj_sequence(&mut self, bit_len: u8, bits: u64) -> Result<(), ProbeRsError> {
         self.probe.swj_sequence(bit_len, bits)?;
 
@@ -300,18 +294,6 @@
         let value = self.probe.swj_pins(pin_out, pin_select, pin_wait)?;
 
         Ok(value)
-    }
-
-    fn close(self: Box<Self>) -> Probe {
-        Probe::from_attached_probe(self.probe.into_probe())
-    }
-}
-=======
-    fn target_reset_deassert(&mut self) -> Result<(), ProbeRsError> {
-        self.probe.target_reset_deassert()?;
->>>>>>> 87e17507
-
-        Ok(())
     }
 
     fn close(self: Box<Self>) -> Probe {
