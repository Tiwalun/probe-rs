//! Debug sequences to operate special requirements ARM targets.

use std::{
    error::Error,
    fmt::Debug,
    sync::Arc,
    thread,
    time::{Duration, Instant},
};

use probe_rs_target::CoreType;

use crate::{
    architecture::arm::{
        dp::{DLPIDR, TARGETID},
        ArmProbeInterface,
    },
    probe::{DebugProbeError, WireProtocol},
    MemoryMappedRegister,
};

use super::{
    ap::{AccessPortError, MemoryAp},
    armv6m::Demcr,
    communication_interface::{DapProbe, Initialized},
    component::{TraceFunnel, TraceSink},
    core::cortex_m::Dhcsr,
    dp::{Abort, Ctrl, DebugPortError, DpAccess, Select, DPIDR},
    memory::{
        adi_v5_memory_interface::ArmProbe,
        romtable::{CoresightComponent, PeripheralType},
    },
    ArmCommunicationInterface, ArmError, DpAddress, Pins, PortType, Register,
};

/// An error occurred when executing an ARM debug sequence
#[derive(thiserror::Error, Debug)]
pub enum ArmDebugSequenceError {
    /// Debug base address is required but not specified
    #[error("Core access requries debug_base to be specified, but it is not")]
    DebugBaseNotSpecified,

    /// CTI base address is required but not specified
    #[error("Core access requries cti_base to be specified, but it is not")]
    CtiBaseNotSpecified,

    /// An error occurred in a debug sequence.
    #[error("An error occurred in a debug sequnce: {0}")]
    SequenceSpecific(#[from] Box<dyn Error + Send + Sync + 'static>),
}

impl ArmDebugSequenceError {
    pub(crate) fn custom(message: impl Into<Box<dyn Error + Send + Sync + 'static>>) -> Self {
        ArmDebugSequenceError::SequenceSpecific(message.into())
    }
}

/// The default sequences that is used for ARM chips that do not specify a specific sequence.
#[derive(Debug)]
pub struct DefaultArmSequence(pub(crate) ());

impl DefaultArmSequence {
    /// Creates a new default ARM debug sequence.
    pub fn create() -> Arc<dyn ArmDebugSequence> {
        Arc::new(Self(()))
    }
}

impl ArmDebugSequence for DefaultArmSequence {}

/// ResetCatchSet for Cortex-A devices
fn armv7a_reset_catch_set(
    core: &mut dyn ArmProbe,
    debug_base: Option<u64>,
) -> Result<(), ArmError> {
    use crate::architecture::arm::core::armv7a_debug_regs::Dbgprcr;

    let debug_base =
        debug_base.ok_or_else(|| ArmError::from(ArmDebugSequenceError::DebugBaseNotSpecified))?;

    let address = Dbgprcr::get_mmio_address_from_base(debug_base)?;
    let mut dbgprcr = Dbgprcr(core.read_word_32(address)?);

    dbgprcr.set_hcwr(true);

    core.write_word_32(address, dbgprcr.into())?;

    Ok(())
}

/// ResetCatchClear for Cortex-A devices
fn armv7a_reset_catch_clear(
    core: &mut dyn ArmProbe,
    debug_base: Option<u64>,
) -> Result<(), ArmError> {
    use crate::architecture::arm::core::armv7a_debug_regs::Dbgprcr;

    let debug_base =
        debug_base.ok_or_else(|| ArmError::from(ArmDebugSequenceError::DebugBaseNotSpecified))?;

    let address = Dbgprcr::get_mmio_address_from_base(debug_base)?;
    let mut dbgprcr = Dbgprcr(core.read_word_32(address)?);

    dbgprcr.set_hcwr(false);

    core.write_word_32(address, dbgprcr.into())?;

    Ok(())
}

fn armv7a_reset_system(
    interface: &mut dyn ArmProbe,
    debug_base: Option<u64>,
) -> Result<(), ArmError> {
    use crate::architecture::arm::core::armv7a_debug_regs::{Dbgprcr, Dbgprsr};

    let debug_base =
        debug_base.ok_or_else(|| ArmError::from(ArmDebugSequenceError::DebugBaseNotSpecified))?;

    // Request reset
    let address = Dbgprcr::get_mmio_address_from_base(debug_base)?;
    let mut dbgprcr = Dbgprcr(interface.read_word_32(address)?);

    dbgprcr.set_cwrr(true);

    interface.write_word_32(address, dbgprcr.into())?;

    // Wait until reset happens
    let address = Dbgprsr::get_mmio_address_from_base(debug_base)?;

    loop {
        let dbgprsr = Dbgprsr(interface.read_word_32(address)?);
        if dbgprsr.sr() {
            break;
        }
    }

    Ok(())
}

/// DebugCoreStart for v7 Cortex-A devices
fn armv7a_core_start(core: &mut dyn ArmProbe, debug_base: Option<u64>) -> Result<(), ArmError> {
    use crate::architecture::arm::core::armv7a_debug_regs::{Dbgdsccr, Dbgdscr, Dbgdsmcr, Dbglar};

    let debug_base =
        debug_base.ok_or_else(|| ArmError::from(ArmDebugSequenceError::DebugBaseNotSpecified))?;
    tracing::debug!(
        "Starting debug for ARMv7-A core with registers at {:#X}",
        debug_base
    );

    // Lock OS register access to prevent race conditions
    let address = Dbglar::get_mmio_address_from_base(debug_base)?;
    core.write_word_32(address, Dbglar(0).into())?;

    // Force write through / disable caching for debugger access
    let address = Dbgdsccr::get_mmio_address_from_base(debug_base)?;
    core.write_word_32(address, Dbgdsccr(0).into())?;

    // Disable TLB matching and updates for debugger operations
    let address = Dbgdsmcr::get_mmio_address_from_base(debug_base)?;
    core.write_word_32(address, Dbgdsmcr(0).into())?;

    // Enable halting
    let address = Dbgdscr::get_mmio_address_from_base(debug_base)?;
    let mut dbgdscr = Dbgdscr(core.read_word_32(address)?);

    if dbgdscr.hdbgen() {
        tracing::debug!("Core is already in debug mode, no need to enable it again");
        return Ok(());
    }

    dbgdscr.set_hdbgen(true);
    core.write_word_32(address, dbgdscr.into())?;

    Ok(())
}

/// ResetCatchSet for ARMv8-A devices
fn armv8a_reset_catch_set(
    core: &mut dyn ArmProbe,
    debug_base: Option<u64>,
) -> Result<(), ArmError> {
    use crate::architecture::arm::core::armv8a_debug_regs::Edecr;

    let debug_base =
        debug_base.ok_or_else(|| ArmError::from(ArmDebugSequenceError::DebugBaseNotSpecified))?;

    let address = Edecr::get_mmio_address_from_base(debug_base)?;
    let mut edecr = Edecr(core.read_word_32(address)?);

    edecr.set_rce(true);

    core.write_word_32(address, edecr.into())?;

    Ok(())
}

/// ResetCatchClear for ARMv8-a devices
fn armv8a_reset_catch_clear(
    core: &mut dyn ArmProbe,
    debug_base: Option<u64>,
) -> Result<(), ArmError> {
    use crate::architecture::arm::core::armv8a_debug_regs::Edecr;

    let debug_base =
        debug_base.ok_or_else(|| ArmError::from(ArmDebugSequenceError::DebugBaseNotSpecified))?;

    let address = Edecr::get_mmio_address_from_base(debug_base)?;
    let mut edecr = Edecr(core.read_word_32(address)?);

    edecr.set_rce(false);

    core.write_word_32(address, edecr.into())?;

    Ok(())
}

fn armv8a_reset_system(
    interface: &mut dyn ArmProbe,
    debug_base: Option<u64>,
) -> Result<(), ArmError> {
    use crate::architecture::arm::core::armv8a_debug_regs::{Edprcr, Edprsr};

    let debug_base =
        debug_base.ok_or_else(|| ArmError::from(ArmDebugSequenceError::DebugBaseNotSpecified))?;

    // Request reset
    let address = Edprcr::get_mmio_address_from_base(debug_base)?;
    let mut edprcr = Edprcr(interface.read_word_32(address)?);

    edprcr.set_cwrr(true);

    interface.write_word_32(address, edprcr.into())?;

    // Wait until reset happens
    let address = Edprsr::get_mmio_address_from_base(debug_base)?;

    loop {
        let edprsr = Edprsr(interface.read_word_32(address)?);
        if edprsr.sr() {
            break;
        }
    }

    Ok(())
}

/// DebugCoreStart for v8 Cortex-A devices
fn armv8a_core_start(
    core: &mut dyn ArmProbe,
    debug_base: Option<u64>,
    cti_base: Option<u64>,
) -> Result<(), ArmError> {
    use crate::architecture::arm::core::armv8a_debug_regs::{
        CtiControl, CtiGate, CtiOuten, Edlar, Edscr, Oslar,
    };

    let debug_base =
        debug_base.ok_or_else(|| ArmError::from(ArmDebugSequenceError::DebugBaseNotSpecified))?;
    let cti_base =
        cti_base.ok_or_else(|| ArmError::from(ArmDebugSequenceError::CtiBaseNotSpecified))?;

    tracing::debug!(
        "Starting debug for ARMv8-A core with registers at {:#X}",
        debug_base
    );

    // Lock OS register access to prevent race conditions
    let address = Edlar::get_mmio_address_from_base(debug_base)?;
    core.write_word_32(address, Edlar(0).into())?;

    // Unlock the OS Lock to enable access to debug registers
    let address = Oslar::get_mmio_address_from_base(debug_base)?;
    core.write_word_32(address, Oslar(0).into())?;

    // Configure CTI
    let mut cticontrol = CtiControl(0);
    cticontrol.set_glben(true);

    let address = CtiControl::get_mmio_address_from_base(cti_base)?;
    core.write_word_32(address, cticontrol.into())?;

    // Gate all events by default
    let address = CtiGate::get_mmio_address_from_base(cti_base)?;
    core.write_word_32(address, 0)?;

    // Configure output channels for halt and resume
    // Channel 0 - halt requests
    let mut ctiouten = CtiOuten(0);
    ctiouten.set_outen(0, 1);

    let address = CtiOuten::get_mmio_address_from_base(cti_base)?;
    core.write_word_32(address, ctiouten.into())?;

    // Channel 1 - resume requests
    let mut ctiouten = CtiOuten(0);
    ctiouten.set_outen(1, 1);

    let address = CtiOuten::get_mmio_address_from_base(cti_base)? + 4;
    core.write_word_32(address, ctiouten.into())?;

    // Enable halting
    let address = Edscr::get_mmio_address_from_base(debug_base)?;
    let mut edscr = Edscr(core.read_word_32(address)?);

    if edscr.hde() {
        tracing::debug!("Core is already in debug mode, no need to enable it again");
        return Ok(());
    }

    edscr.set_hde(true);
    core.write_word_32(address, edscr.into())?;

    Ok(())
}

/// DebugCoreStart for Cortex-M devices
fn cortex_m_core_start(core: &mut dyn ArmProbe) -> Result<(), ArmError> {
    use crate::architecture::arm::core::armv7m::Dhcsr;

    let current_dhcsr = Dhcsr(core.read_word_32(Dhcsr::get_mmio_address())?);

    // Note: Manual addition for debugging, not part of the original DebugCoreStart function
    if current_dhcsr.c_debugen() {
        tracing::debug!("Core is already in debug mode, no need to enable it again");
        return Ok(());
    }
    // -- End addition

    let mut dhcsr = Dhcsr(0);
    dhcsr.set_c_debugen(true);
    dhcsr.enable_write();

    core.write_word_32(Dhcsr::get_mmio_address(), dhcsr.into())?;

    Ok(())
}

/// ResetCatchClear for Cortex-M devices
fn cortex_m_reset_catch_clear(core: &mut dyn ArmProbe) -> Result<(), ArmError> {
    use crate::architecture::arm::core::armv7m::Demcr;

    // Clear reset catch bit
    let mut demcr = Demcr(core.read_word_32(Demcr::get_mmio_address())?);
    demcr.set_vc_corereset(false);

    core.write_word_32(Demcr::get_mmio_address(), demcr.into())?;
    Ok(())
}

/// ResetCatchSet for Cortex-M devices
fn cortex_m_reset_catch_set(core: &mut dyn ArmProbe) -> Result<(), ArmError> {
    use crate::architecture::arm::core::armv7m::{Demcr, Dhcsr};

    // Request halt after reset
    let mut demcr = Demcr(core.read_word_32(Demcr::get_mmio_address())?);
    demcr.set_vc_corereset(true);

    core.write_word_32(Demcr::get_mmio_address(), demcr.into())?;

    // Clear the status bits by reading from DHCSR
    let _ = core.read_word_32(Dhcsr::get_mmio_address())?;

    Ok(())
}

/// ResetSystem for Cortex-M devices
fn cortex_m_reset_system(interface: &mut dyn ArmProbe) -> Result<(), ArmError> {
    use crate::architecture::arm::core::armv7m::{Aircr, Dhcsr};

    let mut aircr = Aircr(0);
    aircr.vectkey();
    aircr.set_sysresetreq(true);

    interface.write_word_32(Aircr::get_mmio_address(), aircr.into())?;

    let start = Instant::now();

    while start.elapsed() < Duration::from_micros(50_0000) {
        let dhcsr = match interface.read_word_32(Dhcsr::get_mmio_address()) {
            Ok(val) => Dhcsr(val),
            // Some combinations of debug probe and target (in
            // particular, hs-probe and ATSAMD21) result in
            // register read errors while the target is
            // resetting.
            Err(ArmError::AccessPort {
                source: AccessPortError::RegisterRead { .. },
                ..
            }) => continue,
            Err(err) => return Err(err),
        };

        // Wait until the S_RESET_ST bit is cleared on a read
        if !dhcsr.s_reset_st() {
            return Ok(());
        }
    }

    Err(ArmError::Timeout)
}

/// A interface to operate debug sequences for ARM targets.
///
/// Should be implemented on a custom handle for chips that require special sequence code.
pub trait ArmDebugSequence: Send + Sync + Debug {
    /// Assert a system-wide reset line nRST. This is based on the
    /// `ResetHardwareAssert` function from the [ARM SVD Debug Description].
    ///
    /// [ARM SVD Debug Description]: http://www.keil.com/pack/doc/cmsis/Pack/html/debug_description.html#resetHardwareAssert
    #[doc(alias = "ResetHardwareAssert")]
    fn reset_hardware_assert(&self, interface: &mut dyn DapProbe) -> Result<(), ArmError> {
        let mut n_reset = Pins(0);
        n_reset.set_nreset(true);

        let _ = interface.swj_pins(0, n_reset.0 as u32, 0)?;

        Ok(())
    }

    /// De-Assert a system-wide reset line nRST. This is based on the
    /// `ResetHardwareDeassert` function from the [ARM SVD Debug Description].
    ///
    /// [ARM SVD Debug Description]: http://www.keil.com/pack/doc/cmsis/Pack/html/debug_description.html#resetHardwareDeassert
    #[doc(alias = "ResetHardwareDeassert")]
    fn reset_hardware_deassert(&self, memory: &mut dyn ArmProbe) -> Result<(), ArmError> {
        let mut n_reset = Pins(0);
        n_reset.set_nreset(true);
        let n_reset = n_reset.0 as u32;

        let can_read_pins = memory.swj_pins(n_reset, n_reset, 0)? != 0xffff_ffff;

        if can_read_pins {
            let start = Instant::now();

            while start.elapsed() < Duration::from_secs(1) {
                if Pins(memory.swj_pins(n_reset, n_reset, 0)? as u8).nreset() {
                    return Ok(());
                }

                thread::sleep(Duration::from_millis(100));
            }

            Err(ArmError::Timeout)
        } else {
            thread::sleep(Duration::from_millis(100));
            Ok(())
        }
    }

    /// Prepare the target debug port for connection. This is based on the
    /// `DebugPortSetup` function from the [ARM SVD Debug Description].
    ///
    /// After this function has been executed, it should be possible to read and write registers using SWD requests.
    ///
    /// If this function cannot read the DPIDR register, it will retry up to 5 times, and return an error if it still cannot read it.
    ///
    /// [ARM SVD Debug Description]: http://www.keil.com/pack/doc/cmsis/Pack/html/debug_description.html#debugPortSetup
    #[doc(alias = "DebugPortSetup")]
    fn debug_port_setup(
        &self,
        interface: &mut dyn DapProbe,
        dp: DpAddress,
    ) -> Result<(), ArmError> {
        // TODO: Handle this differently for ST-Link?
        tracing::debug!("Setting up debug port {dp:x?}");

        // Assume that multidrop means SWD version 2 and dormant state.
        // There could also be chips with SWD version 2 that don't use multidrop,
        // so this will have to be changed in the future.
        let has_dormant = matches!(dp, DpAddress::Multidrop(_));

        let num_retries = 5;

        fn alert_sequence(interface: &mut dyn DapProbe) -> Result<(), ArmError> {
            tracing::trace!("Sending Selection Alert sequence");

            // Ensure target is not in the middle of detecting a selection alert
            interface.swj_sequence(8, 0xFF)?;

            // Alert Sequence Bits  0.. 63
            interface.swj_sequence(64, 0x86852D956209F392)?;

            // Alert Sequence Bits 64..127
            interface.swj_sequence(64, 0x19BC0EA2E3DDAFE9)?;

            Ok(())
        }

        // TODO: Use atomic block

        for _ in 0..num_retries {
            // Ensure current debug interface is in reset state.
            swd_line_reset(interface)?;

            // Make sure the debug port is in the correct mode based on what the probe
            // has selected via active_protocol
            match interface.active_protocol() {
                Some(WireProtocol::Jtag) => {
                    if has_dormant {
<<<<<<< HEAD
                        // Ensure current debug interface is in reset state.
                        swd_line_reset(interface, 0)?;

                        tracing::debug!("Select Dormant State (from SWD)");
=======
                        tracing::trace!("Select Dormant State (from SWD)");
>>>>>>> 32e0b565
                        interface.swj_sequence(16, 0xE3BC)?;

                        // Send alert sequence
                        alert_sequence(interface)?;

                        // 4 cycles SWDIO/TMS LOW + 8-Bit JTAG Activation Code (0x0A)
                        interface.swj_sequence(12, 0x0A0)?;
                    } else {
<<<<<<< HEAD
                        // Ensure current debug interface is in reset state.
                        swd_line_reset(interface, 0)?;

=======
>>>>>>> 32e0b565
                        // Execute SWJ-DP Switch Sequence SWD to JTAG (0xE73C).
                        interface.swj_sequence(16, 0xE73C)?;
                    }

                    // Execute at least >5 TCK cycles with TMS high to enter the Test-Logic-Reset state
                    interface.swj_sequence(6, 0x3F)?;

                    // Enter Run-Test-Idle state, as required by the DAP_Transfer command when using JTAG
                    interface.jtag_sequence(1, false, 0x01)?;

                    // Configure JTAG IR lengths in probe
                    interface.configure_jtag()?;
                }
                Some(WireProtocol::Swd) => {
                    if has_dormant {
<<<<<<< HEAD
                        // Ensure JTAG TAP is in Test-Logic-Reset state
                        interface.swj_sequence(6, 0x3F)?;

=======
>>>>>>> 32e0b565
                        // Select Dormant State (from JTAG)
                        tracing::debug!("Select Dormant State (from JTAG)");
                        interface.swj_sequence(31, 0x33BBBBBA)?;

                        // Leave dormant state
                        alert_sequence(interface)?;

                        // 4 cycles SWDIO/TMS LOW + 8-Bit SWD Activation Code (0x1A)
                        interface.swj_sequence(12, 0x1A0)?;
                    } else {
<<<<<<< HEAD
                        // Ensure current debug interface is in reset state.
                        swd_line_reset(interface, 0)?;

=======
>>>>>>> 32e0b565
                        // Execute SWJ-DP Switch Sequence JTAG to SWD (0xE79E).
                        // Change if SWJ-DP uses deprecated switch code (0xEDB6).
                        interface.swj_sequence(16, 0xE79E)?;

                        // > 50 cycles SWDIO/TMS High, at least 2 idle cycles (SWDIO/TMS Low).
                        //swd_line_reset(interface, 3)?;
                        // -> done in debug_port_connect
                    }
                }
                _ => {
                    return Err(ArmDebugSequenceError::SequenceSpecific(
                        "Cannot detect current protocol".into(),
                    )
                    .into());
                }
            }

            // End of atomic block.

            // SWD or JTAG should now be activated, so we can try and connect to the debug port.

            for _ in 0..3 {
                if self.debug_port_connect(interface, dp).is_ok() {
                    return Ok(());
                }
            }
        }

        Err(ArmError::Other(anyhow::anyhow!(
            "Failed to connect to the debug port. Please check the debug cable and target power. If SWD multi-drop is used, ensure the correct TARGETSEL value is used."
        )))
    }

    /// Connect to the target debug port and power it up. This is based on the
    /// `DebugPortStart` function from the [ARM SVD Debug Description].
    ///
    /// [ARM SVD Debug Description]: https://open-cmsis-pack.github.io/Open-CMSIS-Pack-Spec/main/html/debug_description.html
    #[doc(alias = "DebugPortStart")]
    fn debug_port_start(
        &self,
        interface: &mut ArmCommunicationInterface<Initialized>,
        dp: DpAddress,
    ) -> Result<(), ArmError> {
        // Clear all errors.
        // CMSIS says this is only necessary to do inside the `if powered_down`, but
        // without it here, nRF52840 faults in the next access.
        let mut abort = Abort(0);
        abort.set_dapabort(true);
        abort.set_orunerrclr(true);
        abort.set_wderrclr(true);
        abort.set_stkerrclr(true);
        abort.set_stkcmpclr(true);
        interface.write_dp_register(dp, abort)?;

        interface.write_dp_register(dp, Select(0))?;

        let ctrl = interface.read_dp_register::<Ctrl>(dp)?;

        let powered_down = !(ctrl.csyspwrupack() && ctrl.cdbgpwrupack());

        if powered_down {
            tracing::debug!("Debug port is powered down, powering up");
            let mut ctrl = Ctrl(0);
            ctrl.set_cdbgpwrupreq(true);
            ctrl.set_csyspwrupreq(true);
            interface.write_dp_register(dp, ctrl)?;

            let start = Instant::now();
            let mut timeout = true;
            while start.elapsed() < Duration::from_micros(100_0000) {
                let ctrl = interface.read_dp_register::<Ctrl>(dp)?;
                if ctrl.csyspwrupack() && ctrl.cdbgpwrupack() {
                    timeout = false;
                    break;
                }
            }

            if timeout {
                return Err(ArmError::Timeout);
            }

            // TODO: Handle JTAG Specific part

            // TODO: Only run the following code when the SWD protocol is used

            // Init AP Transfer Mode, Transaction Counter, and Lane Mask (Normal Transfer Mode, Include all Byte Lanes)
            let mut ctrl = Ctrl(0);
            ctrl.set_cdbgpwrupreq(true);
            ctrl.set_csyspwrupreq(true);
            ctrl.set_mask_lane(0b1111);
            interface.write_dp_register(dp, ctrl)?;

            let ctrl_reg: Ctrl = interface.read_dp_register(dp)?;
            if !(ctrl_reg.csyspwrupack() && ctrl_reg.cdbgpwrupack()) {
                tracing::error!("Debug power request failed");
                return Err(DebugPortError::TargetPowerUpFailed.into());
            }

            // According to CMSIS docs, here's where we would clear errors
            // in ABORT, but we do that above instead.
        }

        Ok(())
    }

    /// Initialize core debug system. This is based on the
    /// `DebugCoreStart` function from the [ARM SVD Debug Description].
    ///
    /// [ARM SVD Debug Description]: http://www.keil.com/pack/doc/cmsis/Pack/html/debug_description.html#debugCoreStart
    #[doc(alias = "DebugCoreStart")]
    fn debug_core_start(
        &self,
        interface: &mut dyn ArmProbeInterface,
        core_ap: MemoryAp,
        core_type: CoreType,
        debug_base: Option<u64>,
        cti_base: Option<u64>,
    ) -> Result<(), ArmError> {
        let mut core = interface.memory_interface(core_ap)?;

        // Dispatch based on core type (Cortex-A vs M)
        match core_type {
            CoreType::Armv7a => armv7a_core_start(&mut *core, debug_base),
            CoreType::Armv8a => armv8a_core_start(&mut *core, debug_base, cti_base),
            CoreType::Armv6m | CoreType::Armv7m | CoreType::Armv7em | CoreType::Armv8m => {
                cortex_m_core_start(&mut *core)
            }
            _ => panic!("Logic inconsistency bug - non ARM core type passed {core_type:?}"),
        }
    }

    /// Configure the target to stop code execution after a reset. After this, the core will halt when it comes
    /// out of reset. This is based on the `ResetCatchSet` function from
    /// the [ARM SVD Debug Description].
    ///
    /// [ARM SVD Debug Description]: http://www.keil.com/pack/doc/cmsis/Pack/html/debug_description.html#resetCatchSet
    #[doc(alias = "ResetCatchSet")]
    fn reset_catch_set(
        &self,
        core: &mut dyn ArmProbe,
        core_type: CoreType,
        debug_base: Option<u64>,
    ) -> Result<(), ArmError> {
        // Dispatch based on core type (Cortex-A vs M)
        match core_type {
            CoreType::Armv7a => armv7a_reset_catch_set(core, debug_base),
            CoreType::Armv8a => armv8a_reset_catch_set(core, debug_base),
            CoreType::Armv6m | CoreType::Armv7m | CoreType::Armv7em | CoreType::Armv8m => {
                cortex_m_reset_catch_set(core)
            }
            _ => panic!("Logic inconsistency bug - non ARM core type passed {core_type:?}"),
        }
    }

    /// Free hardware resources allocated by ResetCatchSet.
    /// This is based on the `ResetCatchSet` function from
    /// the [ARM SVD Debug Description].
    ///
    /// [ARM SVD Debug Description]: http://www.keil.com/pack/doc/cmsis/Pack/html/debug_description.html#resetCatchClear
    #[doc(alias = "ResetCatchClear")]
    fn reset_catch_clear(
        &self,
        core: &mut dyn ArmProbe,
        core_type: CoreType,
        debug_base: Option<u64>,
    ) -> Result<(), ArmError> {
        // Dispatch based on core type (Cortex-A vs M)
        match core_type {
            CoreType::Armv7a => armv7a_reset_catch_clear(core, debug_base),
            CoreType::Armv8a => armv8a_reset_catch_clear(core, debug_base),
            CoreType::Armv6m | CoreType::Armv7m | CoreType::Armv7em | CoreType::Armv8m => {
                cortex_m_reset_catch_clear(core)
            }
            _ => panic!("Logic inconsistency bug - non ARM core type passed {core_type:?}"),
        }
    }

    /// Enable target trace capture.
    ///
    /// # Note
    /// This function is responsible for configuring any of the CoreSight link components, such as
    /// trace funnels, to route trace data to the specified trace sink.
    ///
    /// This is based on the `TraceStart` function from the [ARM SVD Debug Description].
    /// [ARM SVD Debug Description]: <http://www.keil.com/pack/doc/cmsis/Pack/html/debug_description.html#resetCatchClear>
    fn trace_start(
        &self,
        interface: &mut dyn ArmProbeInterface,
        components: &[CoresightComponent],
        _sink: &TraceSink,
    ) -> Result<(), ArmError> {
        // As a default implementation, enable all of the slave port inputs of any trace funnels
        // found. This should enable _all_ sinks simultaneously. Device-specific implementations
        // can be written to properly configure the specified sink.
        for trace_funnel in components
            .iter()
            .filter_map(|comp| comp.find_component(PeripheralType::TraceFunnel))
        {
            let mut funnel = TraceFunnel::new(interface, trace_funnel);
            funnel.unlock()?;
            funnel.enable_port(0xFF)?;
        }

        Ok(())
    }

    /// Executes a system-wide reset without debug domain (or warm-reset that preserves debug connection) via software mechanisms,
    /// for example AIRCR.SYSRESETREQ.  This is based on the
    /// `ResetSystem` function from the [ARM SVD Debug Description].
    ///
    /// [ARM SVD Debug Description]: http://www.keil.com/pack/doc/cmsis/Pack/html/debug_description.html#resetSystem
    #[doc(alias = "ResetSystem")]
    fn reset_system(
        &self,
        interface: &mut dyn ArmProbe,
        core_type: CoreType,
        debug_base: Option<u64>,
    ) -> Result<(), ArmError> {
        // Dispatch based on core type (Cortex-A vs M)
        match core_type {
            CoreType::Armv7a => armv7a_reset_system(interface, debug_base),
            CoreType::Armv8a => armv8a_reset_system(interface, debug_base),
            CoreType::Armv6m | CoreType::Armv7m | CoreType::Armv7em | CoreType::Armv8m => {
                cortex_m_reset_system(interface)
            }
            _ => panic!("Logic inconsistency bug - non ARM core type passed {core_type:?}"),
        }
    }

    /// Check if the device is in a locked state and unlock it.
    /// Use query command elements for user confirmation.
    /// Executed after having powered up the debug port. This is based on the
    /// `DebugDeviceUnlock` function from the [ARM SVD Debug Description].
    ///
    /// [ARM SVD Debug Description]: http://www.keil.com/pack/doc/cmsis/Pack/html/debug_description.html#debugDeviceUnlock
    #[doc(alias = "DebugDeviceUnlock")]
    fn debug_device_unlock(
        &self,
        _interface: &mut dyn ArmProbeInterface,
        _default_ap: MemoryAp,
        _permissions: &crate::Permissions,
    ) -> Result<(), ArmError> {
        tracing::debug!("debug_device_unlock - empty by default");
        Ok(())
    }

    /// Executed before step or run command to support recovery from a lost target connection, e.g. after a low power mode.
    /// This is based on the `RecoverSupportStart` function from the [ARM SVD Debug Description].
    ///
    /// [ARM SVD Debug Description]: http://www.keil.com/pack/doc/cmsis/Pack/html/debug_description.html#recoverSupportStart
    #[doc(alias = "RecoverSupportStart")]
    fn recover_support_start(&self, _interface: &mut dyn ArmProbe) -> Result<(), ArmError> {
        // Empty by default
        Ok(())
    }

    /// Executed when the debugger session is disconnected from the core.
    ///
    /// This is based on the `DebugCoreStop` function from the [ARM SVD Debug Description].
    ///
    /// [ARM SVD Debug Description]: http://www.keil.com/pack/doc/cmsis/Pack/html/debug_description.html#recoverSupportStart
    #[doc(alias = "DebugCoreStop")]
    fn debug_core_stop(
        &self,
        interface: &mut dyn ArmProbe,
        core_type: CoreType,
    ) -> Result<(), ArmError> {
        if core_type.is_cortex_m() {
            // System Control Space (SCS) offset as defined in Armv6-M/Armv7-M.
            // Disable Core Debug via DHCSR
            let mut dhcsr = Dhcsr(0);
            dhcsr.enable_write();
            interface.write_word_32(Dhcsr::get_mmio_address(), dhcsr.0)?;

            // Disable DWT and ITM blocks, DebugMonitor handler,
            // halting debug traps, and Reset Vector Catch.
            interface.write_word_32(Demcr::get_mmio_address(), 0x0)?;
        }

        Ok(())
    }

    /// Sequence executed when disconnecting from a debug port.
    ///
    /// Based on the `DebugPortStop` function from the [ARM SVD Debug Description].
    ///
    /// [ARM SVD Debug Description]: http://www.keil.com/pack/doc/cmsis/Pack/html/debug_description.html#debugPortStop
    #[doc(alias = "DebugPortStop")]
    fn debug_port_stop(&self, interface: &mut dyn DapProbe) -> Result<(), ArmError> {
        // Select Bank 0
        interface.raw_write_register(PortType::DebugPort, Select::ADDRESS, 0)?;

        // De-assert debug power request
        interface.raw_write_register(PortType::DebugPort, Ctrl::ADDRESS, 0)?;

        Ok(())
    }

    /// Perform a SWD line reset or enter the JTAG Run-Test-Idle state, and then try to connect to a debug port.
    ///
    /// This is executed as part of the standard `debug_port_setup` sequence,
    /// and when switching between debug ports in a SWD multi-drop configuration.
    ///
    /// If the `dp` parameter is `DpAddress::Default`, a read of the DPIDR register will be
    /// performed after the line reset.
    ///
    /// If the `dp` parameter is `DpAddress::Multidrop`, a write of the `TARGETSEL` register is
    /// done after the line reset, followed by a read of the `DPIDR` register.
    ///
    /// This is not based on a sequence from the Open-CMSIS-Pack standard.
    #[tracing::instrument(level = "debug", skip_all)]
    fn debug_port_connect(
        &self,
        interface: &mut dyn DapProbe,
        dp: DpAddress,
    ) -> Result<(), ArmError> {
        match interface.active_protocol() {
            Some(WireProtocol::Jtag) => {
                tracing::debug!("JTAG: No special sequence needed to connect to debug port");
                return Ok(());
            }
            Some(WireProtocol::Swd) => {
                tracing::debug!("SWD: Connecting to debug port with address {:x?}", dp);
            }
            None => {
                return Err(ArmDebugSequenceError::SequenceSpecific(
                    "Cannot detect current protocol".into(),
                )
                .into())
            }
        }

        // Enter SWD Line Reset State, afterwards at least 2 idle cycles (SWDIO/TMS Low)

        swd_line_reset(interface, 3)?;

        // If multidrop is used, we now have to select a target
        if let DpAddress::Multidrop(targetsel) = dp {
            // Deselect other debug ports first?

            tracing::debug!("Writing targetsel {:#x}", targetsel);
            // TARGETSEL write.
            // The TARGETSEL write is not ACKed by design. We can't use a normal register write
            // because many probes don't even send the data phase when NAK.
            let parity = targetsel.count_ones() % 2;
            let data = (parity as u64) << 45 | (targetsel as u64) << 13 | 0x1f99;

            // Should this be a swd_sequence?
            // Technically we shouldn't drive SWDIO all the time when sending a request.
            interface
                .swj_sequence(6 * 8, data)
                .map_err(DebugProbeError::from)?;
        }

        tracing::debug!("Reading DPIDR to enable SWD interface");

        // Read DPIDR to enable SWD interface.
        let dpidr = interface.raw_read_register(PortType::DebugPort, DPIDR::ADDRESS)?;

        tracing::debug!("Result of DPIDR read: {:#x?}", dpidr);

        tracing::debug!("Clearing errors using ABORT register");
        let mut abort = Abort(0);
        abort.set_orunerrclr(true);
        abort.set_wderrclr(true);
        abort.set_stkerrclr(true);
        abort.set_stkcmpclr(true);

        // DPBANKSEL does not matter for ABORT
        interface.raw_write_register(PortType::DebugPort, Abort::ADDRESS, abort.0)?;
        interface.raw_flush()?;

        // Check that we are connected to the right DP

        if let DpAddress::Multidrop(targetsel) = dp {
            tracing::debug!("Checking TARGETID and DLPIDR match");
            // Select DP Bank 2
            interface.raw_write_register(PortType::DebugPort, Select::ADDRESS, 2)?;

            let target_id =
                interface.raw_read_register(PortType::DebugPort, TARGETID::ADDRESS & 0xf)?;

            // Select DP Bank 3
            interface.raw_write_register(PortType::DebugPort, Select::ADDRESS, 3)?;
            let dlpidr = interface.raw_read_register(PortType::DebugPort, DLPIDR::ADDRESS & 0xf)?;

            const TARGETID_MASK: u32 = 0x0FFF_FFFF;
            const DLPIDR_MASK: u32 = 0xF000_0000;

            let targetid_match = (target_id & TARGETID_MASK) == (targetsel & TARGETID_MASK);
            let dlpdir_match = (dlpidr & DLPIDR_MASK) == (targetsel & DLPIDR_MASK);

            if !(targetid_match && dlpdir_match) {
                tracing::warn!(
                    "Target ID and DLPIDR do not match, failed to select debug port. Target ID: {:#x?}, DLPIDR: {:#x?}",
                    target_id,
                    dlpidr
                );
                return Err(ArmError::Other(anyhow::anyhow!(
                    "Target ID and DLPIDR do not match, failed to select debug port"
                )));
            }
        }

        interface.raw_write_register(PortType::DebugPort, Select::ADDRESS, 0)?;
        let ctrl_stat = interface
            .raw_read_register(PortType::DebugPort, Ctrl::ADDRESS & 0xf)
            .map(Ctrl);

        match ctrl_stat {
            Ok(ctrl_stat) => {
                tracing::debug!("Result of CTRL/STAT read: {:?}", ctrl_stat);
            }
            Err(e) => {
                // According to the SPEC, reading from CTRL/STAT should never fail. In practice,
                // it seems to fail sometimes.
                tracing::debug!("Failed to read CTRL/STAT: {:?}", e);
            }
        }

        Ok(())
    }

    /// Return the Debug Erase Sequence implementation if it exists
    fn debug_erase_sequence(&self) -> Option<Arc<dyn DebugEraseSequence>> {
        None
    }
}

/// Chip-Erase Handling via the Device's Debug Interface
pub trait DebugEraseSequence: Send + Sync {
    /// Perform Chip-Erase by vendor specific means.
    ///
    /// Some devices provide custom methods for mass erasing the entire flash area and even reset
    /// other non-volatile chip state to its default setting.
    ///
    /// # Errors
    /// May fail if the device is e.g. permanently locked or due to communication issues with the device.
    /// Some devices require the probe to be disconnected and re-attached after a successful chip-erase in
    /// which case it will return `Error::Probe(DebugProbeError::ReAttachRequired)`
    fn erase_all(&self, _interface: &mut dyn ArmProbeInterface) -> Result<(), ArmError> {
        Err(
            DebugProbeError::NotImplemented("Debug erase sequence is not available on this device")
                .into(),
        )
    }
}

/// Perform a SWD line reset (SWDIO high for 50 clock cycles)
///
/// After the line reset, SWDIO will be kept low for `swdio_low_cycles` cycles.
fn swd_line_reset(interface: &mut dyn DapProbe, swdio_low_cycles: u8) -> Result<(), ArmError> {
    assert!(swdio_low_cycles + 51 <= 64);

    tracing::debug!("Performing SWD line reset");
    interface.swj_sequence(51 + swdio_low_cycles, 0x0007_FFFF_FFFF_FFFF)?;

    Ok(())
}<|MERGE_RESOLUTION|>--- conflicted
+++ resolved
@@ -491,21 +491,14 @@
 
         for _ in 0..num_retries {
             // Ensure current debug interface is in reset state.
-            swd_line_reset(interface)?;
+            swd_line_reset(interface, 0)?;
 
             // Make sure the debug port is in the correct mode based on what the probe
             // has selected via active_protocol
             match interface.active_protocol() {
                 Some(WireProtocol::Jtag) => {
                     if has_dormant {
-<<<<<<< HEAD
-                        // Ensure current debug interface is in reset state.
-                        swd_line_reset(interface, 0)?;
-
                         tracing::debug!("Select Dormant State (from SWD)");
-=======
-                        tracing::trace!("Select Dormant State (from SWD)");
->>>>>>> 32e0b565
                         interface.swj_sequence(16, 0xE3BC)?;
 
                         // Send alert sequence
@@ -514,12 +507,6 @@
                         // 4 cycles SWDIO/TMS LOW + 8-Bit JTAG Activation Code (0x0A)
                         interface.swj_sequence(12, 0x0A0)?;
                     } else {
-<<<<<<< HEAD
-                        // Ensure current debug interface is in reset state.
-                        swd_line_reset(interface, 0)?;
-
-=======
->>>>>>> 32e0b565
                         // Execute SWJ-DP Switch Sequence SWD to JTAG (0xE73C).
                         interface.swj_sequence(16, 0xE73C)?;
                     }
@@ -535,12 +522,6 @@
                 }
                 Some(WireProtocol::Swd) => {
                     if has_dormant {
-<<<<<<< HEAD
-                        // Ensure JTAG TAP is in Test-Logic-Reset state
-                        interface.swj_sequence(6, 0x3F)?;
-
-=======
->>>>>>> 32e0b565
                         // Select Dormant State (from JTAG)
                         tracing::debug!("Select Dormant State (from JTAG)");
                         interface.swj_sequence(31, 0x33BBBBBA)?;
@@ -551,18 +532,11 @@
                         // 4 cycles SWDIO/TMS LOW + 8-Bit SWD Activation Code (0x1A)
                         interface.swj_sequence(12, 0x1A0)?;
                     } else {
-<<<<<<< HEAD
-                        // Ensure current debug interface is in reset state.
-                        swd_line_reset(interface, 0)?;
-
-=======
->>>>>>> 32e0b565
                         // Execute SWJ-DP Switch Sequence JTAG to SWD (0xE79E).
                         // Change if SWJ-DP uses deprecated switch code (0xEDB6).
                         interface.swj_sequence(16, 0xE79E)?;
 
                         // > 50 cycles SWDIO/TMS High, at least 2 idle cycles (SWDIO/TMS Low).
-                        //swd_line_reset(interface, 3)?;
                         // -> done in debug_port_connect
                     }
                 }
@@ -577,11 +551,8 @@
             // End of atomic block.
 
             // SWD or JTAG should now be activated, so we can try and connect to the debug port.
-
-            for _ in 0..3 {
-                if self.debug_port_connect(interface, dp).is_ok() {
-                    return Ok(());
-                }
+            if self.debug_port_connect(interface, dp).is_ok() {
+                return Ok(());
             }
         }
 
