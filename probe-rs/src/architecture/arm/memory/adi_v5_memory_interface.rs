use super::super::ap::{
    APAccess, APRegister, AccessPortError, AddressIncrement, DataSize, MemoryAP, CSW, DRW, TAR,
};
<<<<<<< HEAD
use crate::architecture::arm::{
    communication_interface::Initialized, dp::DPAccess, ArmCommunicationInterface,
    MemoryApInformation,
};
=======
use crate::architecture::arm::{dp::DPAccess, MemoryApInformation};
>>>>>>> 32cca7da
use crate::{CommunicationInterface, CoreRegister, CoreRegisterAddress, DebugProbeError, Error};
use scroll::{Pread, Pwrite, LE};
use std::convert::TryInto;
use std::{
    ops::Range,
    time::{Duration, Instant},
};

use bitfield::bitfield;

pub trait ArmProbe {
    fn read_core_reg(&mut self, ap: MemoryAP, addr: CoreRegisterAddress) -> Result<u32, Error>;
    fn write_core_reg(
        &mut self,
        ap: MemoryAP,
        addr: CoreRegisterAddress,
        value: u32,
    ) -> Result<(), Error>;

    fn read_8(&mut self, ap: MemoryAP, address: u32, data: &mut [u8]) -> Result<(), Error>;
    fn read_32(&mut self, ap: MemoryAP, address: u32, data: &mut [u32]) -> Result<(), Error>;

    fn write_8(&mut self, ap: MemoryAP, address: u32, data: &[u8]) -> Result<(), Error>;
    fn write_32(&mut self, ap: MemoryAP, address: u32, data: &[u32]) -> Result<(), Error>;

    fn flush(&mut self) -> Result<(), Error>;

    fn get_arm_communication_interface(
        &mut self,
    ) -> Result<&mut ArmCommunicationInterface<Initialized>, Error>;
}

/// A struct to give access to a targets memory using a certain DAP.
pub(crate) struct ADIMemoryInterface<'interface, AP>
where
    AP: CommunicationInterface
        + APAccess<MemoryAP, CSW>
        + APAccess<MemoryAP, TAR>
        + APAccess<MemoryAP, DRW>
        + DPAccess,
{
    interface: &'interface mut AP,
    only_32bit_data_size: bool,

    // Does the connected memory AP support the HNONSEC bit?
    // If it doesn't support it, bit 30 in the CSW register has
    // to be set to 1 at all times.
    supports_hnonsec: bool,

    // Cached value of the CSW register, to avoid unecessary writes.
    //
    // TODO: This is the wrong location for this, it should actually be
    // cached on a lower level, where the other Memory AP information is
    // stored.
    cached_csw_value: Option<CSW>,
}

<<<<<<< HEAD
impl<'interface> ADIMemoryInterface<'interface, ArmCommunicationInterface<Initialized>> {
    /// Creates a new MemoryInterface for given AccessPort.
    pub fn new(
        interface: &'interface mut ArmCommunicationInterface<Initialized>,
        ap_information: &MemoryApInformation,
    ) -> Result<
        ADIMemoryInterface<'interface, ArmCommunicationInterface<Initialized>>,
        AccessPortError,
    > {
=======
impl<'interface, AP> ADIMemoryInterface<'interface, AP>
where
    AP: CommunicationInterface
        + APAccess<MemoryAP, CSW>
        + APAccess<MemoryAP, TAR>
        + APAccess<MemoryAP, DRW>
        + DPAccess,
{
    /// Creates a new MemoryInterface for given AccessPort.
    pub fn new(
        interface: &'interface mut AP,
        ap_information: &MemoryApInformation,
    ) -> Result<ADIMemoryInterface<'interface, AP>, AccessPortError> {
>>>>>>> 32cca7da
        Ok(Self {
            interface,
            only_32bit_data_size: ap_information.only_32bit_data_size,
            supports_hnonsec: ap_information.supports_hnonsec,
            cached_csw_value: None,
        })
    }
}

impl<AP> ADIMemoryInterface<'_, AP>
where
    AP: CommunicationInterface
        + APAccess<MemoryAP, CSW>
        + APAccess<MemoryAP, TAR>
        + APAccess<MemoryAP, DRW>
        + DPAccess,
{
    /// Build the correct CSW register for a memory access
    ///
    /// Currently, only AMBA AHB Access is supported.
    fn build_csw_register(&self, data_size: DataSize) -> CSW {
        // The CSW Register is set for an AMBA AHB Acccess, according to
        // the ARM Debug Interface Architecture Specification.
        //
        // The HNONSEC bit is set according to [Self::supports_hnonsec]:
        //
        //  HNONSEC[30]          = 1  - Should be One, if unsupported, otherwise
        //                              zero to indicate secure access
        // The PROT bits are set as follows:
        //  MasterType, bit [29] = 1  - Access as default AHB Master
        //  HPROT[4]             = 0  - Non-allocating access
        //
        // The CACHE bits are set for the following AHB access:
        //   HPROT[0] == 1   - data           access
        //   HPROT[1] == 1   - privileged     access
        //   HPROT[2] == 0   - non-cacheable  access
        //   HPROT[3] == 0   - non-bufferable access

        CSW {
            HNONSEC: if self.supports_hnonsec { 0 } else { 1 },
            PROT: 0b10,
            CACHE: 0b11,
            AddrInc: AddressIncrement::Single,
            SIZE: data_size,
            ..Default::default()
        }
    }

    fn write_csw_register(
        &mut self,
        access_port: MemoryAP,
        value: CSW,
    ) -> Result<(), AccessPortError> {
        // Check if the write is necessary
        match self.cached_csw_value {
            Some(cached_value) if cached_value == value => Ok(()),
            _ => {
                self.write_ap_register(access_port, value)?;

                self.cached_csw_value = Some(value);

                Ok(())
            }
        }
    }

    fn wait_for_core_register_transfer(
        &mut self,
        access_port: MemoryAP,
        timeout: Duration,
    ) -> Result<(), Error> {
        // now we have to poll the dhcsr register, until the dhcsr.s_regrdy bit is set
        // (see C1-292, cortex m0 arm)
        let start = Instant::now();

        while start.elapsed() < timeout {
            let dhcsr_val = Dhcsr(self.read_word_32(access_port, Dhcsr::ADDRESS)?);

            if dhcsr_val.s_regrdy() {
                return Ok(());
            }
        }
        Err(Error::Probe(DebugProbeError::Timeout))
    }

    /// Read a 32 bit register on the given AP.
    fn read_ap_register<R>(
        &mut self,
        access_port: MemoryAP,
        register: R,
    ) -> Result<R, AccessPortError>
    where
        R: APRegister<MemoryAP>,
        AP: APAccess<MemoryAP, R>,
    {
        self.interface
            .read_ap_register(access_port, register)
            .map_err(AccessPortError::register_read_error::<R, _>)
    }

    /// Read multiple 32 bit values from the same
    /// register on the given AP.
    fn read_ap_register_repeated<R>(
        &mut self,
        access_port: MemoryAP,
        register: R,
        values: &mut [u32],
    ) -> Result<(), AccessPortError>
    where
        R: APRegister<MemoryAP>,
        AP: APAccess<MemoryAP, R>,
    {
        self.interface
            .read_ap_register_repeated(access_port, register, values)
            .map_err(AccessPortError::register_read_error::<R, _>)
    }

    /// Write a 32 bit register on the given AP.
    fn write_ap_register<R>(
        &mut self,
        access_port: MemoryAP,
        register: R,
    ) -> Result<(), AccessPortError>
    where
        R: APRegister<MemoryAP>,
        AP: APAccess<MemoryAP, R>,
    {
        self.interface
            .write_ap_register(access_port, register)
            .map_err(AccessPortError::register_write_error::<R, _>)
    }

    /// Write multiple 32 bit values to the same
    /// register on the given AP.
    fn write_ap_register_repeated<R>(
        &mut self,
        access_port: MemoryAP,
        register: R,
        values: &[u32],
    ) -> Result<(), AccessPortError>
    where
        R: APRegister<MemoryAP>,
        AP: APAccess<MemoryAP, R>,
    {
        self.interface
            .write_ap_register_repeated(access_port, register, values)
            .map_err(AccessPortError::register_write_error::<R, _>)
    }

    /// Read a 32bit word at `addr`.
    ///
    /// The address where the read should be performed at has to be word aligned.
    /// Returns `AccessPortError::MemoryNotAligned` if this does not hold true.
    pub fn read_word_32(
        &mut self,
        access_port: MemoryAP,
        address: u32,
    ) -> Result<u32, AccessPortError> {
        if (address % 4) != 0 {
            return Err(AccessPortError::alignment_error(address, 4));
        }

        let csw = self.build_csw_register(DataSize::U32);

        let tar = TAR { address };

        self.write_csw_register(access_port, csw)?;
        self.write_ap_register(access_port, tar)?;
        let result = self.read_ap_register(access_port, DRW::default())?;

        Ok(result.data)
    }

    /// Read an 8bit word at `addr`.
    pub fn read_word_8(
        &mut self,
        access_port: MemoryAP,
        address: u32,
    ) -> Result<u8, AccessPortError> {
        let aligned = aligned_range(address, 1)?;

        // Offset of byte in word (little endian)
        let bit_offset = (address - aligned.start) * 8;

        let result = if self.only_32bit_data_size {
            // Read 32-bit word and extract the correct byte
            ((self.read_word_32(access_port, aligned.start)? >> bit_offset) & 0xFF) as u8
        } else {
            let csw = self.build_csw_register(DataSize::U8);
            let tar = TAR { address };
            self.write_csw_register(access_port, csw)?;
            self.write_ap_register(access_port, tar)?;
            let result = self.read_ap_register(access_port, DRW::default())?;

            // Extract the correct byte
            // See "Arm Debug Interface Architecture Specification ADIv5.0 to ADIv5.2", C2.2.6
            ((result.data >> bit_offset) & 0xFF) as u8
        };

        Ok(result)
    }

    /// Read a block of words of the size defined by S at `addr`.
    ///
    /// The number of words read is `data.len()`.
    /// The address where the read should be performed at has to be word aligned.
    /// Returns `AccessPortError::MemoryNotAligned` if this does not hold true.
    pub fn read_32(
        &mut self,
        access_port: MemoryAP,
        start_address: u32,
        data: &mut [u32],
    ) -> Result<(), AccessPortError> {
        if data.is_empty() {
            return Ok(());
        }

        if (start_address % 4) != 0 {
            return Err(AccessPortError::alignment_error(start_address, 4));
        }

        // Second we read in 32 bit reads until we have less than 32 bits left to read.
        let csw = self.build_csw_register(DataSize::U32);
        self.write_csw_register(access_port, csw)?;

        let mut address = start_address;
        let tar = TAR { address };
        self.write_ap_register(access_port, tar)?;

        // figure out how many words we can write before the
        // data overflows

        // maximum chunk size
        let max_chunk_size_bytes = 0x400;

        let mut remaining_data_len = data.len();

        let first_chunk_size_bytes = std::cmp::min(
            max_chunk_size_bytes - (address as usize % max_chunk_size_bytes),
            data.len() * 4,
        );

        let mut data_offset = 0;

        log::debug!(
            "Read first block with len {} at address {:#08x}",
            first_chunk_size_bytes,
            address
        );

        let first_chunk_size_words = first_chunk_size_bytes / 4;

        self.read_ap_register_repeated(
            access_port,
            DRW { data: 0 },
            &mut data[data_offset..first_chunk_size_words],
        )?;

        remaining_data_len -= first_chunk_size_words;
        address += (4 * first_chunk_size_words) as u32;
        data_offset += first_chunk_size_words;

        while remaining_data_len > 0 {
            // the autoincrement is limited to the 10 lowest bits so we need to write the address
            // every time it overflows
            let tar = TAR { address };
            self.write_ap_register(access_port, tar)?;

            let next_chunk_size_bytes = std::cmp::min(max_chunk_size_bytes, remaining_data_len * 4);

            log::debug!(
                "Reading chunk with len {} at address {:#08x}",
                next_chunk_size_bytes,
                address
            );

            let next_chunk_size_words = next_chunk_size_bytes / 4;

            self.read_ap_register_repeated(
                access_port,
                DRW { data: 0 },
                &mut data[data_offset..(data_offset + next_chunk_size_words)],
            )?;

            remaining_data_len -= next_chunk_size_words;
            address += (4 * next_chunk_size_words) as u32;
            data_offset += next_chunk_size_words;
        }

        log::debug!("Finished reading block");

        Ok(())
    }

    pub fn read_8(
        &mut self,
        access_port: MemoryAP,
        address: u32,
        data: &mut [u8],
    ) -> Result<(), AccessPortError> {
        if data.is_empty() {
            return Ok(());
        }

        let aligned = aligned_range(address, data.len())?;

        // Read aligned block of 32-bit words
        let mut buf32 = vec![0u32; aligned.len() / 4];
        self.read_32(access_port, aligned.start, &mut buf32)?;

        // Convert 32-bit words to bytes
        let mut buf8 = vec![0u8; aligned.len()];
        for (i, word) in buf32.into_iter().enumerate() {
            buf8.pwrite_with(word, i * 4, LE).unwrap();
        }

        // Copy relevant part of aligned block to output data
        let start = (address - aligned.start) as usize;
        data.copy_from_slice(&buf8[start..start + data.len()]);

        Ok(())
    }

    /// Write a 32bit word at `addr`.
    ///
    /// The address where the write should be performed at has to be word aligned.
    /// Returns `AccessPortError::MemoryNotAligned` if this does not hold true.
    pub fn write_word_32(
        &mut self,
        access_port: MemoryAP,
        address: u32,
        data: u32,
    ) -> Result<(), AccessPortError> {
        if (address % 4) != 0 {
            return Err(AccessPortError::alignment_error(address, 4));
        }

        let csw = self.build_csw_register(DataSize::U32);
        let drw = DRW { data };
        let tar = TAR { address };
        self.write_csw_register(access_port, csw)?;

        self.write_ap_register(access_port, tar)?;
        self.write_ap_register(access_port, drw)?;

        Ok(())
    }

    /// Write an 8bit word at `addr`.
    pub fn write_word_8(
        &mut self,
        access_port: MemoryAP,
        address: u32,
        data: u8,
    ) -> Result<(), AccessPortError> {
        let aligned = aligned_range(address, 1)?;

        // Offset of byte in word (little endian)
        let bit_offset = (address - aligned.start) * 8;

        if self.only_32bit_data_size {
            // Read the existing 32-bit word and insert the byte at the correct bit offset
            // See "Arm Debug Interface Architecture Specification ADIv5.0 to ADIv5.2", C2.2.6
            let word = self.read_word_32(access_port, aligned.start)?;
            let word = word & !(0xFF << bit_offset) | (u32::from(data) << bit_offset);

            self.write_word_32(access_port, aligned.start, word)?;
        } else {
            let csw = self.build_csw_register(DataSize::U8);
            let drw = DRW {
                data: u32::from(data) << bit_offset,
            };
            let tar = TAR { address };
            self.write_csw_register(access_port, csw)?;

            self.write_ap_register(access_port, tar)?;
            self.write_ap_register(access_port, drw)?;
        }

        Ok(())
    }

    /// Write a block of 32bit words at `addr`.
    ///
    /// The number of words written is `data.len()`.
    /// The address where the write should be performed at has to be word aligned.
    /// Returns `AccessPortError::MemoryNotAligned` if this does not hold true.
    pub fn write_32(
        &mut self,
        access_port: MemoryAP,
        start_address: u32,
        data: &[u32],
    ) -> Result<(), AccessPortError> {
        if data.is_empty() {
            return Ok(());
        }

        if (start_address % 4) != 0 {
            return Err(AccessPortError::alignment_error(start_address, 4));
        }

        log::debug!(
            "Write block with total size {} bytes to address {:#08x}",
            data.len() * 4,
            start_address
        );

        // Second we write in 32 bit reads until we have less than 32 bits left to write.
        let csw = self.build_csw_register(DataSize::U32);

        self.write_csw_register(access_port, csw)?;

        let mut address = start_address;
        let tar = TAR { address };
        self.write_ap_register(access_port, tar)?;

        // figure out how many words we can write before the
        // data overflows

        // maximum chunk size
        let max_chunk_size_bytes = 0x400_usize;

        let mut remaining_data_len = data.len();

        let first_chunk_size_bytes = std::cmp::min(
            max_chunk_size_bytes - (address as usize % max_chunk_size_bytes),
            data.len() * 4,
        );

        let mut data_offset = 0;

        log::debug!(
            "Write first block with len {} at address {:#08x}",
            first_chunk_size_bytes,
            address
        );

        let first_chunk_size_words = first_chunk_size_bytes / 4;

        self.write_ap_register_repeated(
            access_port,
            DRW { data: 0 },
            &data[data_offset..first_chunk_size_words],
        )?;

        remaining_data_len -= first_chunk_size_words;
        address += (4 * first_chunk_size_words) as u32;
        data_offset += first_chunk_size_words;

        while remaining_data_len > 0 {
            // the autoincrement is limited to the 10 lowest bits so we need to write the address
            // every time it overflows
            let tar = TAR { address };
            self.write_ap_register(access_port, tar)?;

            let next_chunk_size_bytes = std::cmp::min(max_chunk_size_bytes, remaining_data_len * 4);

            log::debug!(
                "Writing chunk with len {} at address {:#08x}",
                next_chunk_size_bytes,
                address
            );

            let next_chunk_size_words = next_chunk_size_bytes / 4;

            self.write_ap_register_repeated(
                access_port,
                DRW { data: 0 },
                &data[data_offset..(data_offset + next_chunk_size_words)],
            )?;

            remaining_data_len -= next_chunk_size_words;
            address += (4 * next_chunk_size_words) as u32;
            data_offset += next_chunk_size_words;
        }

        log::debug!("Finished writing block");

        Ok(())
    }

    /// Write a block of 8bit words at `addr`.
    ///
    /// The number of words written is `data.len()`.
    pub fn write_8(
        &mut self,
        access_port: MemoryAP,
        address: u32,
        data: &[u8],
    ) -> Result<(), AccessPortError> {
        if data.is_empty() {
            return Ok(());
        }

        let aligned = aligned_range(address, data.len())?;

        // Create buffer with aligned size
        let mut buf8 = vec![0u8; aligned.len()];

        // If the start of the range isn't aligned, read the first word in to avoid clobbering
        if address != aligned.start {
            buf8.pwrite_with(self.read_word_32(access_port, aligned.start)?, 0, LE)
                .unwrap();
        }

        // If the end of the range isn't aligned, read the last word in to avoid clobbering
        if address + data.len() as u32 != aligned.end {
            buf8.pwrite_with(
                self.read_word_32(access_port, aligned.end - 4)?,
                aligned.len() - 4,
                LE,
            )
            .unwrap();
        }

        // Copy input data into buffer at the correct location
        let start = (address - aligned.start) as usize;
        buf8[start..start + data.len()].copy_from_slice(&data);

        // Convert buffer to 32-bit words
        let mut buf32 = vec![0u32; aligned.len() / 4];
        for (i, word) in buf32.iter_mut().enumerate() {
            *word = buf8.pread_with(i * 4, LE).unwrap();
        }

        // Write aligned block into memory
        self.write_32(access_port, aligned.start, &buf32)?;

        Ok(())
    }
}

/*
impl<AP> ArmProbe for ADIMemoryInterface<'_, AP>
where
    AP: CommunicationInterface
        + APAccess<MemoryAP, CSW>
        + APAccess<MemoryAP, TAR>
        + APAccess<MemoryAP, DRW>
        + DPAccess,
        */

impl ArmProbe for ADIMemoryInterface<'_, ArmCommunicationInterface<Initialized>> {
    fn read_core_reg(&mut self, ap: MemoryAP, addr: CoreRegisterAddress) -> Result<u32, Error> {
        // Write the DCRSR value to select the register we want to read.
        let mut dcrsr_val = Dcrsr(0);
        dcrsr_val.set_regwnr(false); // Perform a read.
        dcrsr_val.set_regsel(addr.into()); // The address of the register to read.

        self.write_word_32(ap, Dcrsr::ADDRESS, dcrsr_val.into())?;

        self.wait_for_core_register_transfer(ap, Duration::from_millis(100))?;

        let value = self.read_word_32(ap, Dcrdr::ADDRESS)?;

        Ok(value)
    }

    fn write_core_reg(
        &mut self,
        ap: MemoryAP,
        addr: CoreRegisterAddress,
        value: u32,
    ) -> Result<(), Error> {
        self.write_word_32(ap, Dcrdr::ADDRESS, value)?;

        // write the DCRSR value to select the register we want to write.
        let mut dcrsr_val = Dcrsr(0);
        dcrsr_val.set_regwnr(true); // Perform a write.
        dcrsr_val.set_regsel(addr.into()); // The address of the register to write.

        self.write_word_32(ap, Dcrsr::ADDRESS, dcrsr_val.into())?;

        self.wait_for_core_register_transfer(ap, Duration::from_millis(100))?;

        Ok(())
    }

    fn read_8(&mut self, ap: MemoryAP, address: u32, data: &mut [u8]) -> Result<(), Error> {
        if data.len() == 1 {
            data[0] = self.read_word_8(ap, address)?;
        } else {
            self.read_8(ap, address, data)?;
        }

        Ok(())
    }

    fn read_32(&mut self, ap: MemoryAP, address: u32, data: &mut [u32]) -> Result<(), Error> {
        if data.len() == 1 {
            data[0] = self.read_word_32(ap, address)?;
        } else {
            self.read_32(ap, address, data)?;
        }

        Ok(())
    }

    fn write_8(&mut self, ap: MemoryAP, address: u32, data: &[u8]) -> Result<(), Error> {
        if data.len() == 1 {
            self.write_word_8(ap, address, data[0])?;
        } else {
            self.write_8(ap, address, data)?;
        }

        Ok(())
    }

    fn write_32(&mut self, ap: MemoryAP, address: u32, data: &[u32]) -> Result<(), Error> {
        if data.len() == 1 {
            self.write_word_32(ap, address, data[0])?;
        } else {
            self.write_32(ap, address, data)?;
        }

        Ok(())
    }

    fn flush(&mut self) -> Result<(), Error> {
        self.interface.flush()?;

        Ok(())
    }

    fn get_arm_communication_interface(
        &mut self,
    ) -> Result<&mut ArmCommunicationInterface<Initialized>, Error> {
        Ok(self.interface)
    }
}

bitfield! {
    #[derive(Copy, Clone)]
    pub struct Dhcsr(u32);
    impl Debug;
    pub s_reset_st, _: 25;
    pub s_retire_st, _: 24;
    pub s_lockup, _: 19;
    pub s_sleep, _: 18;
    pub s_halt, _: 17;
    pub s_regrdy, _: 16;
    pub c_maskints, set_c_maskints: 3;
    pub c_step, set_c_step: 2;
    pub c_halt, set_c_halt: 1;
    pub c_debugen, set_c_debugen: 0;
}

impl Dhcsr {
    /// This function sets the bit to enable writes to this register.
    ///
    /// C1.6.3 Debug Halting Control and Status Register, DHCSR:
    /// Debug key:
    /// Software must write 0xA05F to this field to enable write accesses to bits
    /// [15:0], otherwise the processor ignores the write access.
    pub fn enable_write(&mut self) {
        self.0 &= !(0xffff << 16);
        self.0 |= 0xa05f << 16;
    }
}

impl From<u32> for Dhcsr {
    fn from(value: u32) -> Self {
        Self(value)
    }
}

impl From<Dhcsr> for u32 {
    fn from(value: Dhcsr) -> Self {
        value.0
    }
}

impl CoreRegister for Dhcsr {
    const ADDRESS: u32 = 0xE000_EDF0;
    const NAME: &'static str = "DHCSR";
}

bitfield! {
    #[derive(Copy, Clone)]
    pub struct Dcrsr(u32);
    impl Debug;
    pub _, set_regwnr: 16;
    pub _, set_regsel: 4,0;
}

impl From<u32> for Dcrsr {
    fn from(value: u32) -> Self {
        Self(value)
    }
}

impl From<Dcrsr> for u32 {
    fn from(value: Dcrsr) -> Self {
        value.0
    }
}

impl CoreRegister for Dcrsr {
    const ADDRESS: u32 = 0xE000_EDF4;
    const NAME: &'static str = "DCRSR";
}

#[derive(Debug, Copy, Clone)]
pub struct Dcrdr(u32);

impl From<u32> for Dcrdr {
    fn from(value: u32) -> Self {
        Self(value)
    }
}

impl From<Dcrdr> for u32 {
    fn from(value: Dcrdr) -> Self {
        value.0
    }
}

impl CoreRegister for Dcrdr {
    const ADDRESS: u32 = 0xE000_EDF8;
    const NAME: &'static str = "DCRDR";
}

/// Calculates a 32-bit word aligned range from an address/length pair.
fn aligned_range(address: u32, len: usize) -> Result<Range<u32>, AccessPortError> {
    // Round start address down to the nearest multiple of 4
    let start = address - (address % 4);

    let unaligned_end = len
        .try_into()
        .ok()
        .and_then(|len: u32| len.checked_add(address))
        .ok_or(AccessPortError::OutOfBoundsError)?;

    // Round end address up to the nearest multiple of 4
    let end = unaligned_end
        .checked_add((4 - (unaligned_end % 4)) % 4)
        .ok_or(AccessPortError::OutOfBoundsError)?;

    Ok(Range { start, end })
}

#[cfg(test)]
mod tests {
    use crate::architecture::arm::MemoryApInformation;

    use super::super::super::ap::memory_ap::mock::MockMemoryAP;
    use super::ADIMemoryInterface;

    impl<'interface> ADIMemoryInterface<'interface, MockMemoryAP> {
        /// Creates a new MemoryInterface for given AccessPort.
        fn new_mock(
            mock: &'interface mut MockMemoryAP,
        ) -> ADIMemoryInterface<'interface, MockMemoryAP> {
            let ap_information = MemoryApInformation {
                port_number: 0,
                only_32bit_data_size: false,
                debug_base_address: 0xf000_0000,
                supports_hnonsec: false,
            };
            Self::new(mock, &ap_information).unwrap()
        }

        fn mock_memory(&self) -> &[u8] {
            &self.interface.memory
        }
    }

    // Visually obvious pattern used to test memory writes
    const DATA8: &[u8] = &[
        128, 129, 130, 131, 132, 133, 134, 135, 136, 137, 138, 139, 140, 141, 142, 143,
    ];

    // DATA8 interpreted as little endian 32-bit words
    const DATA32: &[u32] = &[0x83828180, 0x87868584, 0x8b8a8988, 0x8f8e8d8c];

    #[test]
    fn read_word_32() {
        let mut mock = MockMemoryAP::with_pattern();
        mock.memory[..8].copy_from_slice(&DATA8[..8]);
        let mut mi = ADIMemoryInterface::new_mock(&mut mock);

        for &address in &[0, 4] {
            let value = mi
                .read_word_32(0.into(), address)
                .expect("read_word_32 failed");
            assert_eq!(value, DATA32[address as usize / 4]);
        }
    }

    #[test]
    fn read_word_8() {
        let mut mock = MockMemoryAP::with_pattern();
        mock.memory[..8].copy_from_slice(&DATA8[..8]);
        let mut mi = ADIMemoryInterface::new_mock(&mut mock);

        for address in 0..8 {
            let value = mi
                .read_word_8(0.into(), address)
                .unwrap_or_else(|_| panic!("read_word_8 failed, address = {}", address));
            assert_eq!(value, DATA8[address as usize], "address = {}", address);
        }
    }

    #[test]
    fn write_word_32() {
        for &address in &[0, 4] {
            let mut mock = MockMemoryAP::with_pattern();
            let mut mi = ADIMemoryInterface::new_mock(&mut mock);

            let mut expected = Vec::from(mi.mock_memory());
            expected[(address as usize)..(address as usize) + 4].copy_from_slice(&DATA8[..4]);

            mi.write_word_32(0.into(), address, DATA32[0])
                .unwrap_or_else(|_| panic!("write_word_32 failed, address = {}", address));
            assert_eq!(
                mi.mock_memory(),
                expected.as_slice(),
                "address = {}",
                address
            );
        }
    }

    #[test]
    fn write_word_8() {
        for address in 0..8 {
            let mut mock = MockMemoryAP::with_pattern();
            let mut mi = ADIMemoryInterface::new_mock(&mut mock);

            let mut expected = Vec::from(mi.mock_memory());
            expected[address] = DATA8[0];

            mi.write_word_8(0.into(), address as u32, DATA8[0])
                .unwrap_or_else(|_| panic!("write_word_8 failed, address = {}", address));
            assert_eq!(
                mi.mock_memory(),
                expected.as_slice(),
                "address = {}",
                address
            );
        }
    }

    #[test]
    fn read_32() {
        let mut mock = MockMemoryAP::with_pattern();
        mock.memory[..DATA8.len()].copy_from_slice(DATA8);
        let mut mi = ADIMemoryInterface::new_mock(&mut mock);

        for &address in &[0, 4] {
            for len in 0..3 {
                let mut data = vec![0u32; len];
                mi.read_32(0.into(), address, &mut data)
                    .unwrap_or_else(|_| {
                        panic!("read_32 failed, address = {}, len = {}", address, len)
                    });

                assert_eq!(
                    data.as_slice(),
                    &DATA32[(address / 4) as usize..(address / 4) as usize + len],
                    "address = {}, len = {}",
                    address,
                    len
                );
            }
        }
    }

    #[test]
    fn read_32_unaligned_should_error() {
        let mut mock = MockMemoryAP::with_pattern();
        let mut mi = ADIMemoryInterface::new_mock(&mut mock);

        for &address in &[1, 3, 127] {
            assert!(mi.read_32(0.into(), address, &mut [0u32; 4]).is_err());
        }
    }

    #[test]
    fn read_8() {
        let mut mock = MockMemoryAP::with_pattern();
        mock.memory[..DATA8.len()].copy_from_slice(DATA8);
        let mut mi = ADIMemoryInterface::new_mock(&mut mock);

        for address in 0..4 {
            for len in 0..12 {
                let mut data = vec![0u8; len];
                mi.read_8(0.into(), address, &mut data).unwrap_or_else(|_| {
                    panic!("read_8 failed, address = {}, len = {}", address, len)
                });

                assert_eq!(
                    data.as_slice(),
                    &DATA8[address as usize..address as usize + len],
                    "address = {}, len = {}",
                    address,
                    len
                );
            }
        }
    }

    #[test]
    fn write_32() {
        for &address in &[0, 4] {
            for len in 0..3 {
                let mut mock = MockMemoryAP::with_pattern();
                let mut mi = ADIMemoryInterface::new_mock(&mut mock);

                let mut expected = Vec::from(mi.mock_memory());
                expected[address as usize..(address as usize) + len * 4]
                    .copy_from_slice(&DATA8[..len * 4]);

                let data = &DATA32[..len];
                mi.write_32(0.into(), address, data).unwrap_or_else(|_| {
                    panic!("write_32 failed, address = {}, len = {}", address, len)
                });

                assert_eq!(
                    mi.mock_memory(),
                    expected.as_slice(),
                    "address = {}, len = {}",
                    address,
                    len
                );
            }
        }
    }

    #[test]
    fn write_block_u32_unaligned_should_error() {
        let mut mock = MockMemoryAP::with_pattern();
        let mut mi = ADIMemoryInterface::new_mock(&mut mock);

        for &address in &[1, 3, 127] {
            assert!(mi
                .write_32(0.into(), address, &[0xDEAD_BEEF, 0xABBA_BABE])
                .is_err());
        }
    }

    #[test]
    fn write_8() {
        for address in 0..4 {
            for len in 0..12 {
                let mut mock = MockMemoryAP::with_pattern();
                let mut mi = ADIMemoryInterface::new_mock(&mut mock);

                let mut expected = Vec::from(mi.mock_memory());
                expected[address as usize..(address as usize) + len].copy_from_slice(&DATA8[..len]);

                let data = &DATA8[..len];
                mi.write_8(0.into(), address, data).unwrap_or_else(|_| {
                    panic!("write_8 failed, address = {}, len = {}", address, len)
                });

                assert_eq!(
                    mi.mock_memory(),
                    expected.as_slice(),
                    "address = {}, len = {}",
                    address,
                    len
                );
            }
        }
    }

    use super::aligned_range;

    #[test]
    fn aligned_range_at_limit_does_not_panic() {
        // The aligned range for address 0xfffffff9 with length
        // 4 should not panic.

        // Not sure what the best behaviour to handle this is, but
        // for sure no panic

        let _ = aligned_range(0xfffffff9, 4);
    }
}<|MERGE_RESOLUTION|>--- conflicted
+++ resolved
@@ -1,14 +1,10 @@
 use super::super::ap::{
     APAccess, APRegister, AccessPortError, AddressIncrement, DataSize, MemoryAP, CSW, DRW, TAR,
 };
-<<<<<<< HEAD
 use crate::architecture::arm::{
     communication_interface::Initialized, dp::DPAccess, ArmCommunicationInterface,
-    MemoryApInformation,
+    ArmProbeInterface, MemoryApInformation,
 };
-=======
-use crate::architecture::arm::{dp::DPAccess, MemoryApInformation};
->>>>>>> 32cca7da
 use crate::{CommunicationInterface, CoreRegister, CoreRegisterAddress, DebugProbeError, Error};
 use scroll::{Pread, Pwrite, LE};
 use std::convert::TryInto;
@@ -51,6 +47,8 @@
         + DPAccess,
 {
     interface: &'interface mut AP,
+
+    // This flag indicates if only 32-bit wide memory accesses are supported.
     only_32bit_data_size: bool,
 
     // Does the connected memory AP support the HNONSEC bit?
@@ -66,17 +64,6 @@
     cached_csw_value: Option<CSW>,
 }
 
-<<<<<<< HEAD
-impl<'interface> ADIMemoryInterface<'interface, ArmCommunicationInterface<Initialized>> {
-    /// Creates a new MemoryInterface for given AccessPort.
-    pub fn new(
-        interface: &'interface mut ArmCommunicationInterface<Initialized>,
-        ap_information: &MemoryApInformation,
-    ) -> Result<
-        ADIMemoryInterface<'interface, ArmCommunicationInterface<Initialized>>,
-        AccessPortError,
-    > {
-=======
 impl<'interface, AP> ADIMemoryInterface<'interface, AP>
 where
     AP: CommunicationInterface
@@ -90,7 +77,6 @@
         interface: &'interface mut AP,
         ap_information: &MemoryApInformation,
     ) -> Result<ADIMemoryInterface<'interface, AP>, AccessPortError> {
->>>>>>> 32cca7da
         Ok(Self {
             interface,
             only_32bit_data_size: ap_information.only_32bit_data_size,
@@ -631,9 +617,12 @@
         + APAccess<MemoryAP, TAR>
         + APAccess<MemoryAP, DRW>
         + DPAccess,
-        */
+{
+
+*/
 
 impl ArmProbe for ADIMemoryInterface<'_, ArmCommunicationInterface<Initialized>> {
+    /* impl ArmProbe for ADIMemoryInterface<'_, ArmCommunicationInterface<Initialized>> { */
     fn read_core_reg(&mut self, ap: MemoryAP, addr: CoreRegisterAddress) -> Result<u32, Error> {
         // Write the DCRSR value to select the register we want to read.
         let mut dcrsr_val = Dcrsr(0);
@@ -850,6 +839,7 @@
                 debug_base_address: 0xf000_0000,
                 supports_hnonsec: false,
             };
+
             Self::new(mock, &ap_information).unwrap()
         }
 
