use object::{
    elf::FileHeader32, read::elf::FileHeader, read::elf::ProgramHeader, Bytes, Endianness, Object,
    ObjectSection,
};

<<<<<<< HEAD
use std::{fs::File, path::Path};
=======
use std::{
    fs::File,
    io::{Read, Seek, SeekFrom},
    path::Path,
    str::FromStr,
};
>>>>>>> 87e17507

use super::*;
use crate::{config::MemoryRange, session::Session};

use thiserror::Error;

/// Extended options for flashing a binary file.
#[derive(Debug, Serialize, Deserialize, PartialEq)]
pub struct BinOptions {
    /// The address in memory where the binary will be put at.
    pub base_address: Option<u32>,
    /// The number of bytes to skip at the start of the binary file.
    pub skip: u32,
}

/// A finite list of all the available binary formats probe-rs understands.
#[derive(Debug, Serialize, Deserialize, PartialEq)]
pub enum Format {
    /// Marks a file in binary format. This means that the file contains the contents of the flash 1:1.
    /// [BinOptions] can be used to define the location in flash where the file contents should be put at.
    /// Additionally using the same config struct, you can skip the first N bytes of the binary file to have them not put into the flash.
    Bin(BinOptions),
    /// Marks a file in [Intel HEX](https://en.wikipedia.org/wiki/Intel_HEX) format.
    Hex,
    /// Marks a file in the [ELF](https://en.wikipedia.org/wiki/Executable_and_Linkable_Format) format.
    Elf,
}

impl FromStr for Format {
    type Err = String;

    fn from_str(s: &str) -> Result<Self, Self::Err> {
        match &s.to_lowercase()[..] {
            "bin" | "binary" => Ok(Format::Bin(BinOptions {
                base_address: None,
                skip: 0,
            })),
            "hex" | "ihex" | "intelhex" => Ok(Format::Hex),
            "elf" => Ok(Format::Elf),
            _ => Err(format!("Format '{}' is unknown.", s)),
        }
    }
}

/// A finite list of all the errors that can occur when flashing a given file.
///
/// This includes corrupt file issues,
/// OS permission issues as well as chip connectivity and memory boundary issues.
#[derive(Debug, Error)]
pub enum FileDownloadError {
    /// An error with the actual flashing procedure has occured.
    ///
    /// This is mostly an error in the communication with the target inflicted by a bad hardware connection or a probe-rs bug.
    #[error("Error while flashing")]
    Flash(#[from] FlashError),
    /// Reading and decoding the IHEX file has failed due to the given error.
    #[error("Could not read ihex format")]
    IhexRead(#[from] ihex::ReaderError),
    /// An IO error has occured while reading the firmware file.
    #[error("I/O error")]
    IO(#[from] std::io::Error),
    /// The given error has occured while reading the object file.
    #[error("Object Error: {0}.")]
    Object(&'static str),
    /// Reading and decoding the given ELF file has resulted in the given error.
    #[error("Could not read ELF file")]
    Elf(#[from] object::read::Error),
    /// No loadable segments were found in the ELF file.
    ///
    /// This is most likely because of a bad linker script.
    #[error("No loadable ELF sections were found.")]
    NoLoadableSegments,
}

/// Options for downloading a file onto a target chip.
#[derive(Default)]
pub struct DownloadOptions<'progress> {
    /// An optional progress reporter which is used if this argument is set to `Some(...)`.
    pub progress: Option<&'progress FlashProgress>,
    /// If `keep_unwritten_bytes` is `true`, erased portions of the flash that are not overwritten by the ELF data
    /// are restored afterwards, such that the old contents are untouched.
    ///
    /// This is necessary because the flash can only be erased in sectors. If only parts of the erased sector are written thereafter,
    /// instead of the full sector, the excessively erased bytes wont match the contents before the erase which might not be intuitive
    /// to the user or even worse, result in unexpected behavior if those contents contain important data.
    pub keep_unwritten_bytes: bool,
<<<<<<< HEAD
    /// Perform a dry run. This prepares everything for flashing, but does not write anything to flash.
    pub dry_run: bool,
=======
    /// If this flag is set to true, probe-rs will try to use the chips built in method to do a full chip erase if one is available.
    /// This is often faster than erasing a lot of single sectors.
    /// So if you do not need the old contents of the flash, this is a good option.
    pub do_chip_erase: bool,
>>>>>>> 87e17507
}

/// Downloads a file of given `format` at `path` to the flash of the target given in `session`.
///
/// This will ensure that memory bounderies are honored and does unlocking, erasing and programming of the flash for you.
///
/// If you are looking for more options, have a look at [download_file_with_options].
pub fn download_file(
    session: &mut Session,
    path: &Path,
    format: Format,
) -> Result<(), FileDownloadError> {
    download_file_with_options(session, path, format, DownloadOptions::default())
}

/// Downloads a file of given `format` at `path` to the flash of the target given in `session`.
///
/// This will ensure that memory bounderies are honored and does unlocking, erasing and programming of the flash for you.
///
/// If you are looking for a simple version without many options, have a look at [download_file].
pub fn download_file_with_options(
    session: &mut Session,
    path: &Path,
    format: Format,
    options: DownloadOptions<'_>,
) -> Result<(), FileDownloadError> {
    let mut file = match File::open(path) {
        Ok(file) => file,
        Err(e) => return Err(FileDownloadError::IO(e)),
    };
    let mut buffer = vec![];
    // IMPORTANT: Change this to an actual memory map of a real chip
    let memory_map = session.target().memory_map.clone();

    let mut loader = FlashLoader::new(
        memory_map,
        options.keep_unwritten_bytes,
        session.target().source.clone(),
    );

    match format {
        Format::Bin(options) => loader.load_bin_data(&mut buffer, &mut file, options),
        Format::Elf => loader.load_elf_data(&mut buffer, &mut file),
        Format::Hex => loader.load_hex_data(&mut buffer, &mut file),
    }?;

    loader
        // TODO: hand out chip erase flag
        .commit(
            session,
            options.progress.unwrap_or(&FlashProgress::new(|_| {})),
<<<<<<< HEAD
            false,
            options.dry_run,
=======
            options.do_chip_erase,
>>>>>>> 87e17507
        )
        .map_err(FileDownloadError::Flash)
}

/// Flash data which was extraced from an ELF file.
pub(super) struct ExtractedFlashData<'data> {
    pub(super) section_names: Vec<String>,
    pub(super) address: u32,
    pub(super) data: &'data [u8],
}

impl std::fmt::Debug for ExtractedFlashData<'_> {
    fn fmt(&self, f: &mut std::fmt::Formatter<'_>) -> std::fmt::Result {
        let mut helper = f.debug_struct("ExtractedFlashData");

        helper
            .field("name", &self.section_names)
            .field("address", &self.address);

        if self.data.len() > 10 {
            helper
                .field("data", &format!("[..] ({} bytes)", self.data.len()))
                .finish()
        } else {
            helper.field("data", &self.data).finish()
        }
    }
}

impl<'data> ExtractedFlashData<'data> {
    /// Create a data slice without tracking its source.
    pub fn from_unknown_source(address: u32, data: &'data [u8]) -> Self {
        Self {
            section_names: vec![],
            address,
            data,
        }
    }

    /// Target address for this flash data.
    pub fn address(&self) -> u32 {
        self.address
    }

    /// Data to be programmed.
    pub fn data(&self) -> &'data [u8] {
        self.data
    }

    /// Split off data from the beginning, and return it. If the offset is
    /// out of bounds, this function will panic.
    pub fn split_off(&mut self, offset: usize) -> ExtractedFlashData<'data> {
        if offset < self.data.len() {
            let (first, second) = self.data.split_at(offset);

            let first_address = self.address;

            self.data = second;
            self.address += offset as u32;

            ExtractedFlashData {
                section_names: self.section_names.clone(),
                address: first_address,
                data: first,
            }
        } else if offset == self.data.len() {
            let return_value = ExtractedFlashData {
                section_names: self.section_names.clone(),
                address: self.address,
                data: self.data,
            };

            self.data = &[];

            return_value
        } else {
            panic!("Offset is out of bounds!");
        }
    }

    /// Length of the contained data.
    pub fn len(&self) -> usize {
        self.data.len()
    }
}

pub(super) fn extract_from_elf<'data, 'elf: 'data>(
    extracted_data: &mut Vec<ExtractedFlashData<'data>>,
    elf_data: &'data [u8],
) -> Result<usize, FileDownloadError> {
    let file_kind = object::FileKind::parse(elf_data)?;

    match file_kind {
        object::FileKind::Elf32 => (),
        _ => return Err(FileDownloadError::Object("Unsupported file type")),
    }

    let elf_header = FileHeader32::<Endianness>::parse(Bytes(elf_data))?;

    let binary = object::read::elf::ElfFile::<FileHeader32<Endianness>>::parse(elf_data)?;

    let endian = elf_header.endian()?;

    let mut extracted_sections = 0;

    for segment in elf_header.program_headers(elf_header.endian()?, Bytes(elf_data))? {
        // Get the physical address of the segment. The data will be programmed to that location.
        let p_paddr: u64 = segment.p_paddr(endian).into();

        let p_vaddr: u64 = segment.p_vaddr(endian).into();

        let flags = segment.p_flags(endian);

        let segment_data = segment
            .data(endian, Bytes(elf_data))
            .map_err(|_| FileDownloadError::Object("Failed to access data for an ELF segment."))?;

        let mut elf_section = Vec::new();

        if !segment_data.is_empty() {
            log::info!(
                "Found loadable segment, physical address: {:#010x}, virtual address: {:#010x}, flags: {:#x}",
                p_paddr,
                p_vaddr,
                flags
            );

            let (segment_offset, segment_filesize) = segment.file_range(endian);

            let sector: core::ops::Range<u32> =
                segment_offset as u32..segment_offset as u32 + segment_filesize as u32;

            for section in binary.sections() {
                let (section_offset, section_filesize) = match section.file_range() {
                    Some(range) => range,
                    None => continue,
                };

                if sector.contains_range(
                    &(section_offset as u32..section_offset as u32 + section_filesize as u32),
                ) {
                    log::info!("Matching section: {:?}", section.name()?);

                    #[cfg(feature = "hexdump")]
                    for line in hexdump::hexdump_iter(section.data()?) {
                        log::trace!("{}", line);
                    }

                    for (offset, relocation) in section.relocations() {
                        log::info!("Relocation: offset={}, relocation={:?}", offset, relocation);
                    }

                    elf_section.push(section.name()?.to_owned());
                }
            }

            if elf_section.is_empty() {
                log::info!("Not adding segment, no matching sections found.");
            } else {
                let section_data =
                    &elf_data[segment_offset as usize..][..segment_filesize as usize];

                extracted_data.push(ExtractedFlashData {
                    section_names: elf_section,
                    address: p_paddr as u32,
                    data: section_data,
                });

                extracted_sections += 1;
            }
        }
    }
<<<<<<< HEAD

    Ok(extracted_sections)
=======
}

#[cfg(test)]
mod tests {
    use std::str::FromStr;

    use super::{BinOptions, Format};

    #[test]
    fn parse_format() {
        assert_eq!(Format::from_str("hex"), Ok(Format::Hex));
        assert_eq!(Format::from_str("Hex"), Ok(Format::Hex));
        assert_eq!(Format::from_str("Ihex"), Ok(Format::Hex));
        assert_eq!(Format::from_str("IHex"), Ok(Format::Hex));
        assert_eq!(Format::from_str("iHex"), Ok(Format::Hex));
        assert_eq!(Format::from_str("IntelHex"), Ok(Format::Hex));
        assert_eq!(Format::from_str("intelhex"), Ok(Format::Hex));
        assert_eq!(Format::from_str("intelHex"), Ok(Format::Hex));
        assert_eq!(Format::from_str("Intelhex"), Ok(Format::Hex));
        assert_eq!(
            Format::from_str("bin"),
            Ok(Format::Bin(BinOptions {
                base_address: None,
                skip: 0
            }))
        );
        assert_eq!(
            Format::from_str("Bin"),
            Ok(Format::Bin(BinOptions {
                base_address: None,
                skip: 0
            }))
        );
        assert_eq!(
            Format::from_str("binary"),
            Ok(Format::Bin(BinOptions {
                base_address: None,
                skip: 0
            }))
        );
        assert_eq!(
            Format::from_str("Binary"),
            Ok(Format::Bin(BinOptions {
                base_address: None,
                skip: 0
            }))
        );
        assert_eq!(Format::from_str("Elf"), Ok(Format::Elf));
        assert_eq!(Format::from_str("elf"), Ok(Format::Elf));
        assert_eq!(
            Format::from_str("elfbin"),
            Err("Format 'elfbin' is unknown.".to_string())
        );
        assert_eq!(
            Format::from_str(""),
            Err("Format '' is unknown.".to_string())
        );
        assert_eq!(
            Format::from_str("asdasdf"),
            Err("Format 'asdasdf' is unknown.".to_string())
        );
    }
>>>>>>> 87e17507
}<|MERGE_RESOLUTION|>--- conflicted
+++ resolved
@@ -3,16 +3,7 @@
     ObjectSection,
 };
 
-<<<<<<< HEAD
-use std::{fs::File, path::Path};
-=======
-use std::{
-    fs::File,
-    io::{Read, Seek, SeekFrom},
-    path::Path,
-    str::FromStr,
-};
->>>>>>> 87e17507
+use std::{fs::File, path::Path, str::FromStr};
 
 use super::*;
 use crate::{config::MemoryRange, session::Session};
@@ -99,15 +90,12 @@
     /// instead of the full sector, the excessively erased bytes wont match the contents before the erase which might not be intuitive
     /// to the user or even worse, result in unexpected behavior if those contents contain important data.
     pub keep_unwritten_bytes: bool,
-<<<<<<< HEAD
     /// Perform a dry run. This prepares everything for flashing, but does not write anything to flash.
     pub dry_run: bool,
-=======
     /// If this flag is set to true, probe-rs will try to use the chips built in method to do a full chip erase if one is available.
     /// This is often faster than erasing a lot of single sectors.
     /// So if you do not need the old contents of the flash, this is a good option.
     pub do_chip_erase: bool,
->>>>>>> 87e17507
 }
 
 /// Downloads a file of given `format` at `path` to the flash of the target given in `session`.
@@ -159,12 +147,8 @@
         .commit(
             session,
             options.progress.unwrap_or(&FlashProgress::new(|_| {})),
-<<<<<<< HEAD
-            false,
+            options.do_chip_erase,
             options.dry_run,
-=======
-            options.do_chip_erase,
->>>>>>> 87e17507
         )
         .map_err(FileDownloadError::Flash)
 }
@@ -337,10 +321,8 @@
             }
         }
     }
-<<<<<<< HEAD
 
     Ok(extracted_sections)
-=======
 }
 
 #[cfg(test)]
@@ -403,5 +385,4 @@
             Err("Format 'asdasdf' is unknown.".to_string())
         );
     }
->>>>>>> 87e17507
 }