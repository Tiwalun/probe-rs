--- conflicted
+++ resolved
@@ -24,14 +24,10 @@
 ### Fixed
 
 - (#350) Flashing and debugging on STM32 chips using WFI instructions should now be stable (fixed in #1177)
-<<<<<<< HEAD
 - Fixed rtthost --scan-region to properly support memory range scannig. (#1192)
 - Added missing memory regions for ESP32.yaml file, to fix RTT Channel name issue. (#1207)
-=======
 - Debug: Improve logic for halt locations used by breakpoints and stepping. (#1156)
 - Debug: Some in-scope variables are excluded from stack_trace. (#1156)
-- Fixed rtthost --scan-region to properly support memory range scannig. (#1192)
->>>>>>> 4e913259
 
 ## [0.13.0]
 
